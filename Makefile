#-- Set default include makefile
MACHINE ?= $(shell builds/machine.sh)
TYPE    ?= hydro

include builds/make.host.$(MACHINE)
include builds/make.type.$(TYPE)

DIRS     := src src/gravity src/particles src/cosmology src/cooling
ifeq ($(findstring -DPARIS,$(POISSON_SOLVER)),-DPARIS)
  DIRS += src/gravity/paris
  DFLAGS += -DPARIS
  SUFFIX ?= .paris.$(MACHINE)
endif

SUFFIX ?= .$(TYPE).$(MACHINE)

CFILES   := $(foreach DIR,$(DIRS),$(wildcard $(DIR)/*.c))
CPPFILES := $(foreach DIR,$(DIRS),$(wildcard $(DIR)/*.cpp))
GPUFILES := $(foreach DIR,$(DIRS),$(wildcard $(DIR)/*.cu))

OBJS     := $(subst .c,.o,$(CFILES)) \
            $(subst .cpp,.o,$(CPPFILES)) \
            $(subst .cu,.o,$(GPUFILES))

#-- Set default compilers and flags
CC                ?= cc
CXX               ?= CC

CFLAGS_OPTIMIZE    = -Ofast
CXXFLAGS_OPTIMIZE  = -Ofast -std=c++14
BUILD             ?= OPTIMIZE

CFLAGS             = $(CFLAGS_$(BUILD))
CXXFLAGS           = $(CXXFLAGS_$(BUILD))


#-- Add flags and libraries as needed

CFLAGS   += $(DFLAGS) -Isrc
CXXFLAGS += $(DFLAGS) -Isrc
GPUFLAGS += $(DFLAGS) -Isrc


ifeq ($(findstring -DPFFT,$(DFLAGS)),-DPFFT)
  CXXFLAGS += -I$(FFTW_ROOT)/include -I$(PFFT_ROOT)/include
  GPUFLAGS += -I$(FFTW_ROOT)/include -I$(PFFT_ROOT)/include
  LIBS += -L$(FFTW_ROOT)/lib -L$(PFFT_ROOT)/lib -lpfft -lfftw3_mpi -lfftw3
endif

ifeq ($(findstring -DCUFFT,$(DFLAGS)),-DCUFFT)
  ifdef HIP_PLATFORM
    LIBS += -L$(ROCM_PATH)/lib -lrocfft
  else
    LIBS += -lcufft
  endif
endif

ifeq ($(findstring -DPARIS,$(DFLAGS)),-DPARIS)
  ifdef HIP_PLATFORM
    LIBS += -L$(ROCM_PATH)/lib -lrocfft
  else
    LIBS += -lcufft
  endif
  ifeq ($(findstring -DGRAVITY_5_POINTS_GRADIENT,$(DFLAGS)),-DGRAVITY_5_POINTS_GRADIENT)
    DFLAGS += -DPARIS_5PT
  else
    DFLAGS += -DPARIS_3PT
  endif
endif

ifeq ($(findstring -DHDF5,$(DFLAGS)),-DHDF5)
  CXXFLAGS += -I$(HDF5_ROOT)/include
  GPUFLAGS += -I$(HDF5_ROOT)/include
  LIBS     += -L$(HDF5_ROOT)/lib -lhdf5
endif

ifeq ($(findstring -DMPI_CHOLLA,$(DFLAGS)),-DMPI_CHOLLA)
  GPUFLAGS += -I$(MPI_ROOT)/include
  ifdef HIP_PLATFORM
     LIBS += -L$(MPI_ROOT)/lib -lmpi
  endif
endif

ifeq ($(findstring -DPARALLEL_OMP,$(DFLAGS)),-DPARALLEL_OMP)
  CXXFLAGS += -fopenmp
endif

ifdef HIP_PLATFORM
  DFLAGS += -DO_HIP
  CXXFLAGS += -I$(ROCM_PATH)/include
  CXXFLAGS += -D__HIP_PLATFORM_HCC__
<<<<<<< HEAD
  GPUCXX := hipcc
  GPUFLAGS += -g -O3 -Wall --amdgpu-target=gfx906,gfx908 -std=c++14 -ferror-limit=1
=======
  GPUCXX ?= hipcc
  GPUFLAGS += -g -Ofast -Wall --amdgpu-target=gfx906,gfx908 -std=c++14 -ferror-limit=1
>>>>>>> a9cd9fa6
  GPUFLAGS += -I$(ROCM_PATH)/rocfft/include
  LD := $(CXX)
  LDFLAGS := $(CXXFLAGS)
  LIBS += -L$(ROCM_PATH)/lib -lamdhip64
else
  GPUCXX ?= nvcc
  GPUFLAGS += --expt-extended-lambda -g -O3 -arch sm_70 -fmad=false
  LD := $(CXX)
  LDFLAGS += $(CXXFLAGS)
  LIBS += -L$(CUDA_ROOT)/lib64 -lcudart
endif

ifeq ($(findstring -DCOOLING_GRACKLE,$(DFLAGS)),-DCOOLING_GRACKLE)
  DFLAGS += -DCONFIG_BFLOAT_8
  DFLAGS += -DOUTPUT_TEMPERATURE
  DFLAGS += -DOUTPUT_CHEMISTRY
  #DFLAGS += -DOUTPUT_ELECTRONS
  #DFLAGS += -DOUTPUT_FULL_IONIZATION
  #DFLAGS += -DOUTPUT_METALS
  DFLAGS += -DSCALAR
  DFLAGS += -DN_OMP_THREADS_GRACKLE=12
  CXXFLAGS += -I$(GRACKLE_ROOT)/include
  LIBS     += -L$(GRACKLE_ROOT)lib -lgrackle
endif

.SUFFIXES: .c .cpp .cu .o

EXEC := bin/cholla$(SUFFIX)

$(EXEC): prereq-build $(OBJS) 
	mkdir -p bin/ && $(LD) $(LDFLAGS) $(OBJS) -o $(EXEC) $(LIBS)
	eval $(EXTRA_COMMANDS)

%.o: %.c
	$(CC) $(CFLAGS) -c $< -o $@

%.o: %.cpp
	$(CXX) $(CXXFLAGS) -c $< -o $@

%.o: %.cu
	$(GPUCXX) $(GPUFLAGS) -c $< -o $@

.PHONY: clean
	
clean:
	rm -f $(OBJS) 
	-find bin/ -type f -executable -name "cholla.*.$(MACHINE)" -exec rm -f '{}' \;

clobber: clean
	find . -type f -executable -name "cholla*" -exec rm -f '{}' \;

prereq-build:
	builds/prereq.sh build $(MACHINE)
prereq-run:
	builds/prereq.sh run $(MACHINE)

check : OUTPUT=-DOUTPUT
check : clean $(EXEC) prereq-run
	$(JOB_LAUNCH) bin/cholla.$(TYPE).$(MACHINE) tests/regression/${TYPE}_input.txt
	builds/check.sh $(TYPE) tests/regression/${TYPE}_test.txt<|MERGE_RESOLUTION|>--- conflicted
+++ resolved
@@ -89,13 +89,8 @@
   DFLAGS += -DO_HIP
   CXXFLAGS += -I$(ROCM_PATH)/include
   CXXFLAGS += -D__HIP_PLATFORM_HCC__
-<<<<<<< HEAD
-  GPUCXX := hipcc
+  GPUCXX ?= hipcc
   GPUFLAGS += -g -O3 -Wall --amdgpu-target=gfx906,gfx908 -std=c++14 -ferror-limit=1
-=======
-  GPUCXX ?= hipcc
-  GPUFLAGS += -g -Ofast -Wall --amdgpu-target=gfx906,gfx908 -std=c++14 -ferror-limit=1
->>>>>>> a9cd9fa6
   GPUFLAGS += -I$(ROCM_PATH)/rocfft/include
   LD := $(CXX)
   LDFLAGS := $(CXXFLAGS)
