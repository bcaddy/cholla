#-- make.inc for Poplar, COE cluster at HPE

#-- Compiler and flags for different build type
CC                = cc
CXX               = CC
CFLAGS_DEBUG      = -g -O0 ${F_OFFLOAD}
CFLAGS_OPTIMIZE   = -Ofast ${F_OFFLOAD}
<<<<<<< HEAD
CXXFLAGS_DEBUG    = -g -O0 -std=c++14 ${F_OFFLOAD}
CXXFLAGS_OPTIMIZE = -Ofast -std=c++14 ${F_OFFLOAD}
=======
CXXFLAGS_DEBUG    = -g -O0 -std=c++17 ${F_OFFLOAD}
CXXFLAGS_OPTIMIZE = -Ofast -std=c++17 ${F_OFFLOAD}
>>>>>>> 646614bd
GPUFLAGS          = --offload-arch=gfx906,gfx908
HIPCONFIG         = $(shell hipconfig -C)

#-- How to launch job
JOB_LAUNCH        = srun -n 1 -c 16 -N 1 --exclusive --unbuffered -p amdMI100

#-- Library
HDF5_ROOT    = $(shell dirname $(HDF5DIR))
MPI_ROOT     = ${MPI_HOME}<|MERGE_RESOLUTION|>--- conflicted
+++ resolved
@@ -5,13 +5,9 @@
 CXX               = CC
 CFLAGS_DEBUG      = -g -O0 ${F_OFFLOAD}
 CFLAGS_OPTIMIZE   = -Ofast ${F_OFFLOAD}
-<<<<<<< HEAD
-CXXFLAGS_DEBUG    = -g -O0 -std=c++14 ${F_OFFLOAD}
-CXXFLAGS_OPTIMIZE = -Ofast -std=c++14 ${F_OFFLOAD}
-=======
 CXXFLAGS_DEBUG    = -g -O0 -std=c++17 ${F_OFFLOAD}
 CXXFLAGS_OPTIMIZE = -Ofast -std=c++17 ${F_OFFLOAD}
->>>>>>> 646614bd
+
 GPUFLAGS          = --offload-arch=gfx906,gfx908
 HIPCONFIG         = $(shell hipconfig -C)
 
