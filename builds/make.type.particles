include builds/make.type.gravity

#Include Particles
DFLAGS += -DPARTICLES


#Solve the particles in the GPU or CPU
<<<<<<< HEAD
#NOTE: If using PARTICLES and MPI_GPU is turned on, then PARTICLES_GPU has to be turned on
# DFLAGS += -DPARTICLES_CPU
DFLAGS += -DPARTICLES_GPU
=======
#NOTE: If using PARTICLES and GPU_MPI is turned on, then PARTICLES_GPU has to be turned on 
DFLAGS += -DPARTICLES_CPU
# DFLAGS += -DPARTICLES_GPU
>>>>>>> 5ee0afbf


#Solve only an N-Body Simulation (No Hydro, DM Only simulation)
#DFLAGS += -DONLY_PARTICLES


# Track Particles IDs and write them to the output files
# TODO This should be renabled when particle IDs on GPU are fixed
# DFLAGS += -DPARTICLE_IDS


#Track Particles Ages ( Stellar Populations )
# DFLAGS += -DPARTICLE_AGE


#All the particles have the same mass, if turned off particles masses have to be speciffied
DFLAGS += -DSINGLE_PARTICLE_MASS


#If the particles are solved on the CPU, use OpenMP for better performance
DFLAGS += -DPARALLEL_OMP
#-- OMP_NUM_THREADS should be set in make.host.*
DFLAGS += -DN_OMP_THREADS=$(OMP_NUM_THREADS)
<|MERGE_RESOLUTION|>--- conflicted
+++ resolved
@@ -5,15 +5,9 @@
 
 
 #Solve the particles in the GPU or CPU
-<<<<<<< HEAD
 #NOTE: If using PARTICLES and MPI_GPU is turned on, then PARTICLES_GPU has to be turned on
 # DFLAGS += -DPARTICLES_CPU
 DFLAGS += -DPARTICLES_GPU
-=======
-#NOTE: If using PARTICLES and GPU_MPI is turned on, then PARTICLES_GPU has to be turned on 
-DFLAGS += -DPARTICLES_CPU
-# DFLAGS += -DPARTICLES_GPU
->>>>>>> 5ee0afbf
 
 
 #Solve only an N-Body Simulation (No Hydro, DM Only simulation)
