--- conflicted
+++ resolved
@@ -72,11 +72,6 @@
 
     // Compute the temperature
   #ifdef DE
-<<<<<<< HEAD
-    energy_gas = dev_conserved[id + n_cells * grid_enum::GasEnergy] / density_gas;
-    energy_gas = fmax(energy_gas, (Real)TINY_NUMBER);
-  #endif  // DE
-=======
     Real const gas_energy  = dev_conserved[id + n_cells * grid_enum::GasEnergy];
     Real const temperature = hydro_utilities::Calc_Temp_DE(gas_energy, gamma, number_density);
   #else  // DE is not enabled
@@ -95,8 +90,6 @@
     Real const temperature = hydro_utilities::Calc_Temp_Conserved(energy, density_gas, momentum_x, momentum_y,
                                                                   momentum_z, gamma, number_density);
     #endif  // MHD
->>>>>>> 70341bd0
-
   #endif  // DE
 
     Real tau_sp = Calc_Sputtering_Timescale(number_density, temperature, grain_radius) /
