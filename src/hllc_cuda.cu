/*! \file hllc_cuda.cu
 *  \brief Function definitions for the cuda HLLC Riemann solver.*/

#ifdef CUDA

#include<cuda.h>
#include<math.h>
#include"global.h"
#include"global_cuda.h"
#include"hllc_cuda.h"

#ifdef DE //PRESSURE_DE
#include"hydro_cuda.h"
#endif



/*! \fn Calculate_HLLC_Fluxes_CUDA(Real *dev_bounds_L, Real *dev_bounds_R, Real *dev_flux, int nx, int ny, int nz, int n_ghost, Real gamma, int dir, int n_fields)
 *  \brief HLLC Riemann solver based on the version described in Toro (2006), Sec. 10.4. */
__global__ void Calculate_HLLC_Fluxes_CUDA(Real *dev_bounds_L, Real *dev_bounds_R, Real *dev_flux, int nx, int ny, int nz, int n_ghost, Real gamma, int dir, int n_fields)
{
  // get a thread index
  int blockId = blockIdx.x + blockIdx.y*gridDim.x;
  int tid = threadIdx.x + blockId * blockDim.x;
  int zid = tid / (nx*ny);
  int yid = (tid - zid*nx*ny) / nx;
  int xid = tid - zid*nx*ny - yid*nx;

  int n_cells = nx*ny*nz;

  Real dl, vxl, mxl, vyl, myl, vzl, mzl, pl, El;
  Real dr, vxr, mxr, vyr, myr, vzr, mzr, pr, Er;

  Real g1 = gamma - 1.0; 
  Real Hl, Hr;
  Real sqrtdl, sqrtdr, vx, vy, vz, H;
  Real vsq, asq, a;
  Real lambda_m, lambda_p;
  Real f_d_l, f_mx_l, f_my_l, f_mz_l, f_E_l;
  Real f_d_r, f_mx_r, f_my_r, f_mz_r, f_E_r;
  Real dls, drs, mxls, mxrs, myls, myrs, mzls, mzrs, Els, Ers;
  Real f_d, f_mx, f_my, f_mz, f_E;
  Real Sl, Sr, Sm, cfl, cfr, ps;
  #ifdef DE
  Real dgel, dger, gel, ger, gels, gers, f_ge_l, f_ge_r, f_ge, E_kin;
  #endif
  #ifdef SCALAR
  Real dscl[NSCALARS], dscr[NSCALARS], scl[NSCALARS], scr[NSCALARS], scls[NSCALARS], scrs[NSCALARS], f_sc_l[NSCALARS], f_sc_r[NSCALARS], f_sc[NSCALARS];
  #endif
  
<<<<<<< HEAD
  // Retrieve etah value
  #ifdef H_CORRECTION
  Real etah = dev_etah[tid];
  #else
  Real etah = 0;
  #endif
=======
  Real etah = 0.0;

>>>>>>> 8a678113

  int o1, o2, o3;
  if (dir==0) {
    o1 = 1; o2 = 2; o3 = 3;
  }
  if (dir==1) {
    o1 = 2; o2 = 3; o3 = 1;
  }
  if (dir==2) {
    o1 = 3; o2 = 1; o3 = 2;
  }

  // Each thread executes the solver independently
  //if (xid > n_ghost-3 && xid < nx-n_ghost+1 && yid < ny && zid < nz) 
  if (xid < nx && yid < ny && zid < nz) 
  {
    // retrieve conserved variables
    dl  = dev_bounds_L[             tid];
    mxl = dev_bounds_L[o1*n_cells + tid];
    myl = dev_bounds_L[o2*n_cells + tid];
    mzl = dev_bounds_L[o3*n_cells + tid];
    El  = dev_bounds_L[4*n_cells + tid];
    #ifdef SCALAR
    for (int i=0; i<NSCALARS; i++) {
      dscl[i] = dev_bounds_L[(5+i)*n_cells + tid];
    }
    #endif
    #ifdef DE
    dgel = dev_bounds_L[(n_fields-1)*n_cells + tid];
    #endif

    dr  = dev_bounds_R[            tid];
    mxr = dev_bounds_R[o1*n_cells + tid];
    myr = dev_bounds_R[o2*n_cells + tid];
    mzr = dev_bounds_R[o3*n_cells + tid];
    Er  = dev_bounds_R[4*n_cells + tid]; 
    #ifdef SCALAR
    for (int i=0; i<NSCALARS; i++) {
      dscr[i] = dev_bounds_R[(5+i)*n_cells + tid];
    }
    #endif
    #ifdef DE
    dger = dev_bounds_R[(n_fields-1)*n_cells + tid];
    #endif

    // calculate primative variables
    vxl = mxl / dl;
    vyl = myl / dl;
    vzl = mzl / dl;
    #ifdef DE //PRESSURE_DE
    E_kin = 0.5 * dl * ( vxl*vxl + vyl*vyl + vzl*vzl );
    pl = Get_Pressure_From_DE( El, El - E_kin, dgel, gamma ); 
    #else
    pl  = (El - 0.5*dl*(vxl*vxl + vyl*vyl + vzl*vzl)) * (gamma - 1.0);
    #endif//DE
    pl  = fmax(pl, (Real) TINY_NUMBER);
    #ifdef SCALAR
    for (int i=0; i<NSCALARS; i++) {
      scl[i] = dscl[i] / dl;
    }
    #endif
    #ifdef DE
    gel = dgel / dl;
    #endif
    vxr = mxr / dr;
    vyr = myr / dr;
    vzr = mzr / dr;
    #ifdef DE //PRESSURE_DE
    E_kin = 0.5 * dr * ( vxr*vxr + vyr*vyr + vzr*vzr );
    pr = Get_Pressure_From_DE( Er, Er - E_kin, dger, gamma ); 
    #else
    pr  = (Er - 0.5*dr*(vxr*vxr + vyr*vyr + vzr*vzr)) * (gamma - 1.0);
    #endif//DE
    pr  = fmax(pr, (Real) TINY_NUMBER);    
    #ifdef SCALAR
    for (int i=0; i<NSCALARS; i++) {
      scr[i] = dscr[i] / dr;
    }
    #endif
    #ifdef DE
    ger = dger / dr;
    #endif

    // calculate the enthalpy in each cell
    Hl = (El + pl) / dl;
    Hr = (Er + pr) / dr;

    // calculate averages of the variables needed for the Roe Jacobian 
    // (see Stone et al., 2008, Eqn 65, or Toro 2009, 11.118)
    sqrtdl = sqrt(dl);
    sqrtdr = sqrt(dr);
    vx = (sqrtdl*vxl + sqrtdr*vxr) / (sqrtdl + sqrtdr);
    vy = (sqrtdl*vyl + sqrtdr*vyr) / (sqrtdl + sqrtdr);
    vz = (sqrtdl*vzl + sqrtdr*vzr) / (sqrtdl + sqrtdr);
    H  = (sqrtdl*Hl  + sqrtdr*Hr)  / (sqrtdl + sqrtdr); 

    // calculate the sound speed squared (Stone B2)
    vsq = (vx*vx + vy*vy + vz*vz);
    asq = g1*(H - 0.5*vsq);
    a = sqrt(asq);

    // calculate the averaged eigenvectors of the Roe matrix (Stone Eqn B2, Toro 11.107)
    lambda_m = vx - a; 
    lambda_p = vx + a;


    // compute max and min wave speeds
    cfl = sqrt(gamma*pl/dl);  // sound speed in left state
    cfr = sqrt(gamma*pr/dr);  // sound speed in right state

    // for signal speeds, take max/min of Roe eigenvalues and left and right sound speeds
    // Batten eqn. 48
    Sl = fmin(lambda_m, vxl - cfl);
    Sr = fmax(lambda_p, vxr + cfr);

    // if the H-correction is turned on, add cross-flux dissipation
    Sl = sgn_CUDA(Sl)*fmax(fabs(Sl), etah);
    Sr = sgn_CUDA(Sr)*fmax(fabs(Sr), etah);

 
    // left and right fluxes 
    f_d_l  = mxl;
    f_mx_l = mxl*vxl + pl;
    f_my_l = myl*vxl;
    f_mz_l = mzl*vxl;
    f_E_l  = (El + pl)*vxl;
    #ifdef DE
    f_ge_l = dgel*vxl;
    #endif
    #ifdef SCALAR
    for (int i=0; i<NSCALARS; i++) {
      f_sc_l[i] = dscl[i]*vxl;
    }
    #endif

    f_d_r  = mxr;
    f_mx_r = mxr*vxr + pr;
    f_my_r = myr*vxr;
    f_mz_r = mzr*vxr;
    f_E_r  = (Er + pr)*vxr;
    #ifdef DE
    f_ge_r = dger*vxr;
    #endif
    #ifdef SCALAR
    for (int i=0; i<NSCALARS; i++) {
      f_sc_r[i] = dscr[i]*vxr;
    }
    #endif

    // return upwind flux if flow is supersonic 
    if (Sl > 0.0) {
      dev_flux[           tid] = f_d_l;
      dev_flux[o1*n_cells+tid] = f_mx_l;
      dev_flux[o2*n_cells+tid] = f_my_l;
      dev_flux[o3*n_cells+tid] = f_mz_l;
      dev_flux[4*n_cells+tid]  = f_E_l;
      #ifdef SCALAR
      for (int i=0; i<NSCALARS; i++) {
        dev_flux[(5+i)*n_cells+tid]  = f_sc_l[i];
      }
      #endif
      #ifdef DE
      dev_flux[(n_fields-1)*n_cells+tid]  = f_ge_l;
      #endif
      return;
    }
    else if (Sr < 0.0) {
      dev_flux[           tid] = f_d_r;
      dev_flux[o1*n_cells+tid] = f_mx_r;
      dev_flux[o2*n_cells+tid] = f_my_r;
      dev_flux[o3*n_cells+tid] = f_mz_r;
      dev_flux[4*n_cells+tid]  = f_E_r;
      #ifdef SCALAR
      for (int i=0; i<NSCALARS; i++) {
        dev_flux[(5+i)*n_cells+tid]  = f_sc_r[i];
      }
      #endif
      #ifdef DE
      dev_flux[(n_fields-1)*n_cells+tid]  = f_ge_r;
      #endif
      return;
    }
    // otherwise compute subsonic flux
    else { 

      // compute contact wave speed and pressure in star region (Batten eqns 34 & 36)
      Sm = (dr*vxr*(Sr - vxr) - dl*vxl*(Sl - vxl) + pl - pr) / (dr*(Sr - vxr) - dl*(Sl - vxl));
      ps = dl*(vxl - Sl)*(vxl - Sm) + pl;

      // conserved variables in the left star state (Batten eqns 35 - 40)
      dls = dl * (Sl - vxl) / (Sl - Sm);
      mxls = (mxl*(Sl - vxl) + ps - pl) / (Sl - Sm);
      myls = dls*vyl;
      mzls = dls*vzl;
      Els = (El*(Sl - vxl) - pl*vxl + ps*Sm) / (Sl - Sm);
      #ifdef DE
      gels = dls*gel;
      #endif
      #ifdef SCALAR
      for (int i=0; i<NSCALARS; i++) {
        scls[i] = dls*scl[i];
      }
      #endif

      // conserved variables in the right star state
      drs = dr * (Sr - vxr) / (Sr - Sm);
      mxrs = (mxr*(Sr - vxr) + ps - pr) / (Sr - Sm);
      myrs = drs*vyr;
      mzrs = drs*vzr;
      Ers = (Er*(Sr - vxr) - pr*vxr + ps*Sm) / (Sr - Sm);
      #ifdef DE
      gers = drs*ger;
      #endif
      #ifdef SCALAR
      for (int i=0; i<NSCALARS; i++) {
        scrs[i] = drs*scr[i];
      }
      #endif


      // compute the hllc flux (Batten eqn 27)
      f_d  = 0.5*(f_d_l  + f_d_r  + (Sr - fabs(Sm))*drs  + (Sl + fabs(Sm))*dls  - Sl*dl  - Sr*dr);
      f_mx = 0.5*(f_mx_l + f_mx_r + (Sr - fabs(Sm))*mxrs + (Sl + fabs(Sm))*mxls - Sl*mxl - Sr*mxr);
      f_my = 0.5*(f_my_l + f_my_r + (Sr - fabs(Sm))*myrs + (Sl + fabs(Sm))*myls - Sl*myl - Sr*myr);
      f_mz = 0.5*(f_mz_l + f_mz_r + (Sr - fabs(Sm))*mzrs + (Sl + fabs(Sm))*mzls - Sl*mzl - Sr*mzr);
      f_E  = 0.5*(f_E_l  + f_E_r  + (Sr - fabs(Sm))*Ers  + (Sl + fabs(Sm))*Els  - Sl*El  - Sr*Er);
      #ifdef DE
      f_ge = 0.5*(f_ge_l + f_ge_r + (Sr - fabs(Sm))*gers + (Sl + fabs(Sm))*gels - Sl*dgel - Sr*dger);
      #endif
      #ifdef SCALAR
      for (int i=0; i<NSCALARS; i++) {
        f_sc[i] = 0.5*(f_sc_l[i] + f_sc_r[i] + (Sr - fabs(Sm))*scrs[i] + (Sl + fabs(Sm))*scls[i] - Sl*dscl[i] - Sr*dscr[i]);
      }
      #endif


      // return the hllc fluxes
      dev_flux[           tid] = f_d;
      dev_flux[o1*n_cells+tid] = f_mx;
      dev_flux[o2*n_cells+tid] = f_my;
      dev_flux[o3*n_cells+tid] = f_mz;
      dev_flux[4*n_cells+tid]  = f_E;
      #ifdef SCALAR
      for (int i=0; i<NSCALARS; i++) {
        dev_flux[(5+i)*n_cells+tid]  = f_sc[i];
      }
      #endif
      #ifdef DE
      dev_flux[(n_fields-1)*n_cells+tid]  = f_ge;
      #endif

    }
  }

}


#endif //CUDA<|MERGE_RESOLUTION|>--- conflicted
+++ resolved
@@ -48,17 +48,7 @@
   Real dscl[NSCALARS], dscr[NSCALARS], scl[NSCALARS], scr[NSCALARS], scls[NSCALARS], scrs[NSCALARS], f_sc_l[NSCALARS], f_sc_r[NSCALARS], f_sc[NSCALARS];
   #endif
   
-<<<<<<< HEAD
-  // Retrieve etah value
-  #ifdef H_CORRECTION
-  Real etah = dev_etah[tid];
-  #else
   Real etah = 0;
-  #endif
-=======
-  Real etah = 0.0;
-
->>>>>>> 8a678113
 
   int o1, o2, o3;
   if (dir==0) {
