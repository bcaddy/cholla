#ifndef DISK_GALAXY
#define DISK_GALAXY

#include <cmath>
#include <iostream>
#include <random>

#include "../global/global.h"
#include "../utils/error_handling.h"
#include "potentials.h"

/* Aggregates properties related to a gas disk
 *
 * The radial surface-density distribution satisfies
 *   `Sigma(r) = Sigma_0 * exp(-r_cyl/R_d)
 */
struct GasDiskProps{
  Real M_d;  /*!< total mass (in Msolar) */
  Real R_d;  /*!< scale-length (in kpc) */
  Real H_d;  /*!< initial guess at the scale-height (in kpc) */
  Real T_d;  /*!< gas temperature */
  bool isothermal; /*!< Indicates whether to initialize an isothermal or adiabatic disk
                    *!< (it's unclear whether the adiabatic configuration still works)
                    */
  AprroxExponentialDisk3MN approx_selfgrav_for_vcirc; /*!< facilitates rough estimate of the self-gravity
                                                       *!< (to help with setting up circular-velocity in ICs).
                                                       *!< While this is always initialized, it's not always used
                                                       */

  GasDiskProps(Real M_d, Real R_d, Real H_d, Real T_d, bool isothermal, Real selfgrav_scale_height_estimate)
    : M_d(M_d), R_d(R_d), H_d(H_d), T_d(T_d), isothermal(isothermal),
      approx_selfgrav_for_vcirc(AprroxExponentialDisk3MN::create(M_d, R_d, selfgrav_scale_height_estimate, true))
  {}

  /* Returns Sigma_0. This is just
   * \f$\Sigma_0 = \frac{M_d}{\int Sigma(r)\ dA} =  \frac{M_d}{2\pi \int_0^\infty r\ \Sigma\ dr} \f$
   */
  Real CentralSurfaceDensity() const noexcept {return M_d / (2 * M_PI * R_d * R_d);}

  /* Compute the surface density at cylindrical radius*/
  Real surface_density(Real R) const noexcept {return CentralSurfaceDensity() * exp(-R / R_d);};
};

/* Intended to serve as a centralized location where all properties of the underlying galaxy-model
 * are agregated.
 *
 * This object also defines some methods for computing an analytic gravitational potential. At this
 * time, that gravitational potential is only for the stellar disk and the background halo.
 */
class DiskGalaxy
{
 private:
  MiyamotoNagaiDiskProps stellar_disk;
  GasDiskProps gas_disk;
  NFWHaloPotential halo_potential;
  Real M_vir, R_vir, r_cool;

 public:
  DiskGalaxy(MiyamotoNagaiDiskProps stellar_disk, GasDiskProps gas_disk,
             Real mvir, Real rvir, Real cvir, Real rcool)
    : stellar_disk(stellar_disk), gas_disk(gas_disk),
      halo_potential{/* halo mass: */ mvir - stellar_disk.M_d,
                     /* scale length:*/ (rvir / cvir), cvir}
  {
    M_vir  = mvir;
    R_vir  = rvir;
    r_cool = rcool;
  };

  /* Radial acceleration in miyamoto nagai */
  Real gr_disk_D3D(Real R, Real z) const noexcept
  {
    return stellar_disk.gr_disk_D3D(R, z);
  };

  /* Radial acceleration in NFW halo */
  Real gr_halo_D3D(Real R, Real z) const noexcept
  {
    return halo_potential.gr_halo_D3D(R, z);
  };

  /**
   * Convenience method that returns the combined radial acceleration
   * of a disk galaxy at a specified point.
   * @param R the cylindrical radius at the desired point
   * @param z the distance perpendicular to the plane of the disk of the desired
   * point
   * @return
   */
  Real gr_total_D3D(Real R, Real z) const noexcept { return gr_disk_D3D(R, z) + gr_halo_D3D(R, z); };

  Real gr_total_with_GasSelfGravEstimate(Real R, Real z) const noexcept
  {
    return gas_disk.approx_selfgrav_for_vcirc.gr_disk_D3D(R,z) + gr_total_D3D(R,z);
  };

  /* returns the circular velocity of a massless test particle in the static gravitational
   * potential at the specified (cylindrical radius, z) pair. */
  Real circular_vel2(Real R, Real z) const noexcept
  {
    return R * std::fabs(gr_total_D3D(R, z));
  }

  /* returns the circular velocity of a massless test particle in the gravitational
   * potential (including an estimate for self-gravity) at the specified 
   * (cylindrical radius, z) pair. */
  Real circular_vel2_with_selfgrav_estimates(Real R, Real z) const noexcept
  {
    return R * std::fabs(gr_total_with_GasSelfGravEstimate(R, z));
  }

  /* Potential of NFW halo */
  Real phi_halo_D3D(Real R, Real z) const noexcept
  {
    return halo_potential.phi_halo_D3D(R, z);
  };

  /* Miyamoto-Nagai potential */
  Real phi_disk_D3D(Real R, Real z) const noexcept
  {
    return stellar_disk.phi_disk_D3D(R, z);
  };

  /**
   *  Convenience method that returns the combined gravitational potential
   *  of the disk and halo.
   */
  Real phi_total_D3D(Real R, Real z) const noexcept { return phi_halo_D3D(R, z) + phi_disk_D3D(R, z); };

  Real phi_total_with_GasSelfGravEstimate(Real R, Real z) const noexcept
  {
    return gas_disk.approx_selfgrav_for_vcirc.phi_disk_D3D(R,z) + gr_total_D3D(R,z);
  };

  /**
   * epicyclic frequency
   */
  Real kappa2(Real R, Real z)
  {
    const Real R_d = stellar_disk.R_d;
    const Real M_d = stellar_disk.M_d;
    const Real Z_d = stellar_disk.Z_d;
    const Real M_h = halo_potential.M_h;
    const Real R_h = halo_potential.R_h;

    Real r = sqrt(R * R + z * z);
    Real x = r / R_h;
    Real C = GN * M_h / (R_h * NFWHaloPotential::log_func(halo_potential.c_vir));
    Real A = R_d + sqrt(z * z + Z_d * Z_d);
    Real B = sqrt(R * R + A * A);

    Real phiH_prime = -C * R / (r * r) / (1 + x) + C * log(1 + x) * R_h * R / (r * r * r) + GN * M_d * R / (B * B * B);
    Real phiH_prime_prime = -C / (r * r) / (1 + x) + 2 * C * R * R / (r * r * r * r) / (1 + x) +
                            C / ((1 + x) * (1 + x)) * R * R / R_h / (r * r * r) +
                            C * R * R / (1 + x) / (r * r * r * r) +
                            C * log(1 + x) * R_h / (r * r * r) * (1 - 3 * R * R / (r * r)) +
                            GN * M_d / (B * B * B) * (1 - 3 * R * R / (B * B));

    return 3 / R * phiH_prime + phiH_prime_prime;
  };

  //Real sigma_crit(Real R)
  //{
  //  return 3.36 * GN * stellar_disk.surface_density(R) / sqrt(kappa2(R, 0.0));
  //};

  Real getM_d() const { return stellar_disk.M_d; };
  Real getR_d() const { return stellar_disk.R_d; };
  Real getZ_d() const { return stellar_disk.Z_d; };
  MiyamotoNagaiDiskProps getStellarDisk() const { return stellar_disk; };
  GasDiskProps getGasDisk() const { return gas_disk; };
  NFWHaloPotential getHaloPotential() const { return halo_potential; }
  Real getM_vir() const { return M_vir; };
  Real getR_vir() const { return R_vir; };
  Real getR_cool() const { return r_cool; };
};

/* Encapsulates the cluster-mass distribution function
 *
 * There is 0 probability of drawing a cluster with mass M < lower_mass or M >= higher_mass.
 * The probability of drawing a cluster mass M, satisfying lower_mass <= M < higher_mass is given
 * by a pdf that is proportional to std::pow(M, -1 * alpha);
 * -> alpha is not allowed to be 1 (that corresponds to the log-uniform distribution)
 * -> when you have N particles and alpha = 2, then the total mass particles in equal sized
 *    logarithmic mass bins is constant
 */
class ClusterMassDistribution{

public: // interface
  ClusterMassDistribution() = delete;

  ClusterMassDistribution(Real lower_mass, Real higher_mass, Real alpha)
  : lo_mass_(lower_mass), hi_mass_(higher_mass), alpha_(alpha)
  {
    CHOLLA_ASSERT(lower_mass > 0.0, "The minimum cluster-mass must exceed 0");
    CHOLLA_ASSERT(higher_mass > lower_mass, "The max mass must exceed the min mass");
    CHOLLA_ASSERT(alpha_ > 1.0, "alpha must exceed 1.0");
  }

  Real getLowerClusterMass() const { return lo_mass_; }
  Real getHigherClusterMass() const { return hi_mass_; }

<<<<<<< HEAD
  Real meanClusterMass() const {
    Real normalization = (1-alpha_) / (std::pow(hi_mass_, 1-alpha_) - std::pow(lo_mass_, 1-alpha_));
    if (alpha_ == 2.0) {
      return normalization * std::log(hi_mass_/lo_mass_);
    } else {
      CHOLLA_ERROR("UNTESTED LOGIC");
      return normalization * (std::pow(hi_mass_, 2-alpha_) - 
                              std::pow(lo_mass_, 2-alpha_)) / (2-alpha_);
=======
  std::vector<Real> generateClusterPopulationMasses(int N, std::mt19937_64 generator)
  {
    std::vector<Real> population(N);
    for (int i = 0; i < N; i++) {
      population[singleClusterMass(generator)];
>>>>>>> 0ad13822
    }
  }

  Real singleClusterMass(std::mt19937_64 generator) const
  {
    std::uniform_real_distribution<Real> uniform_distro(0, 1);
    Real X = uniform_distro(generator);
    Real mclmin = lo_mass_;
    Real mclmax = hi_mass_;

    Real tmp = std::pow(mclmin, -alpha_+1) - (std::pow(mclmin, -alpha_+1) - 
                                              std::pow(mclmax, -alpha_+1))*X;
    return std::pow(tmp, 1.0/(-alpha_+1));
  }

private: // attributes
  Real lo_mass_;
  Real hi_mass_;
  Real alpha_;
};

<<<<<<< HEAD
// TODO: consider doing away with the ClusteredDiskGalaxy class and instead storing
//       cluster_mass_distribution_ as an optional attribute of DiskGalaxy
class ClusteredDiskGalaxy : public DiskGalaxy
{
 private:
  ClusterMassDistribution cluster_mass_distribution_;

 public:
  ClusteredDiskGalaxy(ClusterMassDistribution cluster_mass_distribution,
                      MiyamotoNagaiDiskProps stellar_disk, GasDiskProps gas_disk,
                      Real mvir, Real rvir, Real cvir, Real rcool)
      : DiskGalaxy{stellar_disk, gas_disk, mvir, rvir, cvir, rcool},
        cluster_mass_distribution_(cluster_mass_distribution)
  { }

  ClusterMassDistribution getClusterMassDistribution() const {
    // we should return a CONST reference or a copy (so that the internal object isn't mutated)
    return cluster_mass_distribution_;
  }
};

// in the future, it may be better to make the following 2 choices more configurable
inline Real Get_StarCluster_Truncation_Radius(const parameters& p)
{
  if ((20.4 < p.xlen) and (p.xlen < 20.5)) return 9.5;
  return p.xlen / 2.0 - 0.2;
}

inline Real Get_Gas_Truncation_Radius(const parameters& p)
{
  if ((20.4 < p.xlen) and (p.xlen < 20.5)) return 9.9;
  return p.xlen / 2.0 - 0.1;
}


namespace Galaxies
{
// all masses in M_sun and all distances in kpc

// For the MilkyWay model, we adopt radial scale lengths of 2.5 kpc and 3.5 kpc for
// the stellar and gas disks, respectively. If the newly formed stars follow the
// Kennicut-Schmidt law with a power of 1.4, the newly formed stars will organize
// into a disk with scale-length of 2.5 kpc
static ClusteredDiskGalaxy MW(ClusterMassDistribution{1e2, 5e5, 2.0},
                              MiyamotoNagaiDiskProps{6.5e10, 2.5, 0.7}, // stellar_disk
                              GasDiskProps{0.15 * 6.5e10, 3.5, 0.7, 1e4, true, 0.02}, // gas_disk
                              1.077e12, 261, 18, 157.0);
static DiskGalaxy M82(MiyamotoNagaiDiskProps{1.0e10, 0.8, 0.15}, // stellar_disk
                      GasDiskProps{0.25 * 1.0e10, 2*0.8, 0.15, 1e4, true, 2*0.8}, // gas_disk
                      5.0e10, 0.8 / 0.015, 10, 100.0);
};  // namespace Galaxies
=======
namespace galaxies
{
// all masses in M_sun and all distances in kpc
// static DiskGalaxy MW(6.5e10, 3.5, (3.5/5.0), 1.0e12, 261, 20, 157.0);
static ClusteredDiskGalaxy MW(1e2, 5e5, 6.5e10, 2.7, 0.7, 1.077e12, 261, 18, 157.0);
static DiskGalaxy M82(1.0e10, 0.8, 0.15, 5.0e10, 0.8 / 0.015, 10, 100.0);
};  // namespace galaxies
>>>>>>> 0ad13822

#endif  // DISK_GALAXY<|MERGE_RESOLUTION|>--- conflicted
+++ resolved
@@ -200,7 +200,6 @@
   Real getLowerClusterMass() const { return lo_mass_; }
   Real getHigherClusterMass() const { return hi_mass_; }
 
-<<<<<<< HEAD
   Real meanClusterMass() const {
     Real normalization = (1-alpha_) / (std::pow(hi_mass_, 1-alpha_) - std::pow(lo_mass_, 1-alpha_));
     if (alpha_ == 2.0) {
@@ -209,13 +208,6 @@
       CHOLLA_ERROR("UNTESTED LOGIC");
       return normalization * (std::pow(hi_mass_, 2-alpha_) - 
                               std::pow(lo_mass_, 2-alpha_)) / (2-alpha_);
-=======
-  std::vector<Real> generateClusterPopulationMasses(int N, std::mt19937_64 generator)
-  {
-    std::vector<Real> population(N);
-    for (int i = 0; i < N; i++) {
-      population[singleClusterMass(generator)];
->>>>>>> 0ad13822
     }
   }
 
@@ -237,7 +229,6 @@
   Real alpha_;
 };
 
-<<<<<<< HEAD
 // TODO: consider doing away with the ClusteredDiskGalaxy class and instead storing
 //       cluster_mass_distribution_ as an optional attribute of DiskGalaxy
 class ClusteredDiskGalaxy : public DiskGalaxy
@@ -260,20 +251,20 @@
 };
 
 // in the future, it may be better to make the following 2 choices more configurable
-inline Real Get_StarCluster_Truncation_Radius(const parameters& p)
+inline Real Get_StarCluster_Truncation_Radius(const Parameters& p)
 {
   if ((20.4 < p.xlen) and (p.xlen < 20.5)) return 9.5;
   return p.xlen / 2.0 - 0.2;
 }
 
-inline Real Get_Gas_Truncation_Radius(const parameters& p)
+inline Real Get_Gas_Truncation_Radius(const Parameters& p)
 {
   if ((20.4 < p.xlen) and (p.xlen < 20.5)) return 9.9;
   return p.xlen / 2.0 - 0.1;
 }
 
 
-namespace Galaxies
+namespace galaxies
 {
 // all masses in M_sun and all distances in kpc
 
@@ -288,15 +279,6 @@
 static DiskGalaxy M82(MiyamotoNagaiDiskProps{1.0e10, 0.8, 0.15}, // stellar_disk
                       GasDiskProps{0.25 * 1.0e10, 2*0.8, 0.15, 1e4, true, 2*0.8}, // gas_disk
                       5.0e10, 0.8 / 0.015, 10, 100.0);
-};  // namespace Galaxies
-=======
-namespace galaxies
-{
-// all masses in M_sun and all distances in kpc
-// static DiskGalaxy MW(6.5e10, 3.5, (3.5/5.0), 1.0e12, 261, 20, 157.0);
-static ClusteredDiskGalaxy MW(1e2, 5e5, 6.5e10, 2.7, 0.7, 1.077e12, 261, 18, 157.0);
-static DiskGalaxy M82(1.0e10, 0.8, 0.15, 5.0e10, 0.8 / 0.015, 10, 100.0);
 };  // namespace galaxies
->>>>>>> 0ad13822
 
 #endif  // DISK_GALAXY