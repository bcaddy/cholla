--- conflicted
+++ resolved
@@ -272,12 +272,7 @@
     #ifdef N_STEPS_LIMIT
     // Exit the loop when reached the limit number of steps (optional)
     if ( G.H.n_step == N_STEPS_LIMIT) {
-<<<<<<< HEAD
-      #ifndef COSMOLOGY
-      #ifdef MPI_GPU
-=======
       #ifdef HYDRO_GPU
->>>>>>> c0a02f08
       cudaMemcpy(G.C.density, G.C.device, 
                  G.H.n_fields*G.H.n_cells*sizeof(Real), cudaMemcpyDeviceToHost);
       #endif
