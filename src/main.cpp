/*! \file main.cpp
 *  \brief Program to run the grid code. */

#ifdef MPI_CHOLLA
#include <mpi.h>
#include "mpi_routines.h"
#endif
#include <stdio.h>
#include <stdlib.h>
#include <math.h>
#include <string.h>
#include "global.h"
#include "grid3D.h"
#include "io.h"
#include "error_handling.h"

//#define OUTPUT
//#define CPU_TIME

int main(int argc, char *argv[])
{
  // timing variables
  double start_total, stop_total, start_step, stop_step;
  #ifdef CPU_TIME
  double stop_init, init_min, init_max, init_avg;
  double start_bound, stop_bound, bound_min, bound_max, bound_avg;
  double start_hydro, stop_hydro, hydro_min, hydro_max, hydro_avg;
  double init, bound, hydro;
  init = bound = hydro = 0;
  #endif //CPU_TIME

  // start the total time
  start_total = get_time();

  /* Initialize MPI communication */
  #ifdef MPI_CHOLLA
  InitializeChollaMPI(&argc, &argv);
  #endif /*MPI_CHOLLA*/

  // declare Cfl coefficient and initial inverse timestep
  Real C_cfl = 0.4; // CFL coefficient 0 < C_cfl < 0.5 
  Real dti = 0; // inverse time step, 1.0 / dt

  // input parameter variables
  char *param_file;
  struct parameters P;
  int nfile = 0; // number of output files
  Real outtime = 0; // current output time

  // read in command line arguments
  if (argc != 2)
  {
    chprintf("usage: %s <parameter_file>\n", argv[0]);
    chexit(-1);
  } else {
    param_file = argv[1];
  }

  // create the grid
  Grid3D G;

  // read in the parameters
  parse_params (param_file, &P);
  // and output to screen
  chprintf ("Parameter values:  nx = %d, ny = %d, nz = %d, tout = %f, init = %s, boundaries = %d %d %d %d %d %d\n", 
    P.nx, P.ny, P.nz, P.tout, P.init, P.xl_bcnd, P.xu_bcnd, P.yl_bcnd, P.yu_bcnd, P.zl_bcnd, P.zu_bcnd);
  chprintf ("Output directory:  %s\n", P.outdir);


  // initialize the grid
  G.Initialize(&P);
  chprintf("Local number of grid cells: %d %d %d %d\n", G.H.nx_real, G.H.ny_real, G.H.nz_real, G.H.n_cells);
  //printf("procID %d Local number of grid cells: %d %d %d %d\n", procID, G.H.nx_real, G.H.ny_real, G.H.nz_real, G.H.n_cells);



  // Set initial conditions and calculate first dt
  chprintf("Setting initial conditions...\n");
  G.Set_Initial_Conditions(P, C_cfl);

  // set boundary conditions (assign appropriate values to ghost cells)
  chprintf("Setting boundary conditions...\n");
  G.Set_Boundary_Conditions(P);
  chprintf("Boundary conditions set.\n");  
  // set main variables for Read_Grid inital conditions
  if (strcmp(P.init, "Read_Grid") == 0) {
    outtime += G.H.t;
    nfile = P.nfile*P.nfull;
    dti = G.calc_dti_CPU(C_cfl);
    G.H.dt = 1.0 / dti;
  }  
  chprintf("Dimensions of each cell: dx = %f dy = %f dz = %f\n", G.H.dx, G.H.dy, G.H.dz);
  chprintf("Ratio of specific heats gamma = %f\n",gama);
  chprintf("Nstep = %d  Timestep = %f  Simulation time = %f\n", G.H.n_step, G.H.dt, G.H.t);


  #ifdef OUTPUT
  // write the initial conditions to file
  chprintf("Writing initial conditions to file...\n");
  WriteData(G, P, nfile);
  // add one to the output file count
  nfile++;
  #endif //OUTPUT
  // increment the next output time
  outtime += P.outstep;

  #ifdef CPU_TIME
  stop_init = get_time();
  init = stop_init - start_total;
  #ifdef MPI_CHOLLA
  init_min = ReduceRealMin(init);
  init_max = ReduceRealMax(init);
  init_avg = ReduceRealAvg(init);
  chprintf("Init  min: %9.4f  max: %9.4f  avg: %9.4f\n", init_min, init_max, init_avg);
  #else
  printf("Init %9.4f\n", init);
  #endif //MPI_CHOLLA
  #endif //CPU_TIME

  // Evolve the grid, one timestep at a time
  chprintf("Starting calculations.\n");
  while (G.H.t < P.tout)
  //while (G.H.n_step < 1)
  {
<<<<<<< HEAD
    int xid = 4 + G.H.n_ghost;
    int yid = 7 + G.H.n_ghost;
    int zid = 8 + G.H.n_ghost;
    int id1 = xid + yid*G.H.nx + zid*G.H.nx*G.H.ny;
    int id2 = yid + xid*G.H.nx + zid*G.H.nx*G.H.ny;
    //if (G.C.Energy[id1] != G.C.Energy[id2]) printf("%f %f\n", G.C.Energy[id1], G.C.Energy[id2]);
=======
    int xid = G.H.n_ghost+4;
    int yid = G.H.n_ghost+8;
    int zid = G.H.n_ghost+7;
    int id1 = xid + yid*G.H.nx + zid*G.H.nx*G.H.ny;
    int id2 = zid + yid*G.H.nx + xid*G.H.nx*G.H.ny;
    //if (G.C.Energy[id1] != G.C.Energy[id2]) printf("%e %e\n", G.C.Energy[id1], G.C.Energy[id2]);
>>>>>>> 809e79eb

    // get the start time
    start_step = get_time();
    
    // calculate the timestep
    G.set_dt(C_cfl, dti);
    dti = C_cfl/G.H.dt;
    //chprintf("Before supernovae: %f %f\n", G.H.dt, dti);

    // set a maximum timestep of 1000 yr to better resolve SN
    /*
    if (G.H.dt > 1.0) {
      G.H.dt = 1.0;
      dti = C_cfl / G.H.dt;
      #ifdef MPI_CHOLLA
      ReduceRealMax(dti);
      #endif
    } 
    */
    
    //printf("%d After manual set: %f %f\n", procID, G.H.dt, dti);

    // Add supernovae
    Real sn_dti;
    sn_dti = G.Add_Supernovae_CC85();
    dti = fmax(dti, sn_dti);
    #ifdef MPI_CHOLLA
    ReduceRealMax(dti);
    #endif
    if (dti > 0) {
      G.H.dt = C_cfl/dti;
    }
    //chprintf("After supernovae: %f %f\n", G.H.dt, dti);
   
    if (G.H.t + G.H.dt > outtime) 
    {
      G.H.dt = outtime - G.H.t;
    }


    // Advance the grid by one timestep
    #ifdef CPU_TIME
    start_hydro = get_time();
    #endif //CPU_TIME
    dti = G.Update_Grid();
    #ifdef CPU_TIME
    stop_hydro = get_time();
    hydro = stop_hydro - start_hydro;
    #ifdef MPI_CHOLLA
    hydro_min = ReduceRealMin(hydro);
    hydro_max = ReduceRealMax(hydro);
    hydro_avg = ReduceRealAvg(hydro);
    #endif //MPI_CHOLLA
    #endif //CPU_TIME
    //printf("%d After Grid Update: %f %f\n", procID, G.H.dt, dti);

    // update the time
    G.H.t += G.H.dt;

    // add one to the timestep count
    G.H.n_step++;

    // set boundary conditions for next time step 
    #ifdef CPU_TIME
    start_bound = get_time();
    #endif //CPU_TIME
    G.Set_Boundary_Conditions(P);
    #ifdef CPU_TIME
    stop_bound = get_time();
    bound = stop_bound - start_bound;
    #ifdef MPI_CHOLLA
    bound_min = ReduceRealMin(bound);
    bound_max = ReduceRealMax(bound);
    bound_avg = ReduceRealAvg(bound);
    #endif //MPI_CHOLLA
    #endif //CPU_TIME

    #ifdef CPU_TIME
    #ifdef MPI_CHOLLA
    chprintf("hydro min: %9.4f  max: %9.4f  avg: %9.4f\n", hydro_min, hydro_max, hydro_avg);
    chprintf("bound min: %9.4f  max: %9.4f  avg: %9.4f\n", bound_min, bound_max, bound_avg);
    #endif //MPI_CHOLLA
    #endif //CPU_TIME


    // get the time to compute the total timestep
    stop_step = get_time();
    stop_total = get_time();
    G.H.t_wall = stop_total-start_total;
    #ifdef MPI_CHOLLA
    G.H.t_wall = ReduceRealMax(G.H.t_wall);
    #endif 
    chprintf("n_step: %d   sim time: %10.7f   sim timestep: %7.4e  timestep time = %9.3f ms   total time = %9.4f s\n", 
      G.H.n_step, G.H.t, G.H.dt, (stop_step-start_step)*1000, G.H.t_wall);

    //if (G.H.t == outtime)
    {
      #ifdef OUTPUT
      /*output the grid data*/
      WriteData(G, P, nfile);
      // add one to the output file count
      nfile++;
      #endif //OUTPUT
      // update to the next output time
      outtime += P.outstep;      
    }


    for (int i=0; i<G.H.nx; i++) {
      for (int j=0; j<G.H.ny; j++) {
        for (int k=0; k<G.H.nz; k++) {
          int id = i + j*G.H.nx + k*G.H.nx*G.H.ny;
          if (G.C.density[id] < 0.0 || G.C.density[id] != G.C.density[id]) {
            printf("Failure in cell %d %d %d. Density %e\n", i, j, k, G.C.density[id]);
            chexit(-1);
          }
        }
      }
    }

    

  } /*end loop over timesteps*/

  // free the grid
  G.Reset();

  #ifdef MPI_CHOLLA
  MPI_Finalize();
  #endif /*MPI_CHOLLA*/

  return 0;

}<|MERGE_RESOLUTION|>--- conflicted
+++ resolved
@@ -122,21 +122,12 @@
   while (G.H.t < P.tout)
   //while (G.H.n_step < 1)
   {
-<<<<<<< HEAD
     int xid = 4 + G.H.n_ghost;
     int yid = 7 + G.H.n_ghost;
     int zid = 8 + G.H.n_ghost;
     int id1 = xid + yid*G.H.nx + zid*G.H.nx*G.H.ny;
     int id2 = yid + xid*G.H.nx + zid*G.H.nx*G.H.ny;
     //if (G.C.Energy[id1] != G.C.Energy[id2]) printf("%f %f\n", G.C.Energy[id1], G.C.Energy[id2]);
-=======
-    int xid = G.H.n_ghost+4;
-    int yid = G.H.n_ghost+8;
-    int zid = G.H.n_ghost+7;
-    int id1 = xid + yid*G.H.nx + zid*G.H.nx*G.H.ny;
-    int id2 = zid + yid*G.H.nx + xid*G.H.nx*G.H.ny;
-    //if (G.C.Energy[id1] != G.C.Energy[id2]) printf("%e %e\n", G.C.Energy[id1], G.C.Energy[id2]);
->>>>>>> 809e79eb
 
     // get the start time
     start_step = get_time();
