/*! \file cooling_cuda.cu
 *  \brief Functions to calculate cooling rate for a given rho, P, dt. */

#ifdef CUDA
#ifdef COOLING_GPU

#include "../utils/gpu.hpp"
#include <math.h>
#include "../global/global.h"
#include "../global/global_cuda.h"
#include "../cooling/cooling_cuda.h"

extern texture<float, 2, cudaReadModeElementType> coolTexObj;
extern texture<float, 2, cudaReadModeElementType> heatTexObj;

void Cooling_Update(Real *dev_conserved, int nx, int ny, int nz, int n_ghost, int n_fields, Real dt, Real gamma){
<<<<<<< HEAD

  int n_cells = nx*ny*nz;
  int ngrid = (n_cells + TPB - 1) / TPB;
=======
>>>>>>> 0ac815b7
  dim3 dim1dGrid(ngrid, 1, 1);
  dim3 dim1dBlock(TPB, 1, 1);
  hipLaunchKernelGGL(cooling_kernel, dim1dGrid, dim1dBlock, 0, 0, dev_conserved, nx, ny, nz, n_ghost, n_fields, dt, gama);
  CudaCheckError();  
}

<<<<<<< HEAD

=======
>>>>>>> 0ac815b7

/*! \fn void cooling_kernel(Real *dev_conserved, int nx, int ny, int nz, int n_ghost, int n_fields, Real dt, Real gamma)
 *  \brief When passed an array of conserved variables and a timestep, adjust the value
           of the total energy for each cell according to the specified cooling function. */
__global__ void cooling_kernel(Real *dev_conserved, int nx, int ny, int nz, int n_ghost, int n_fields, Real dt, Real gamma)
{
<<<<<<< HEAD

=======
>>>>>>> 0ac815b7
  int n_cells = nx*ny*nz;
  int is, ie, js, je, ks, ke;
  is = n_ghost;
  ie = nx-n_ghost;
  if (ny == 1) {
    js = 0;
    je = 1;
  }
  else {
    js = n_ghost;
    je = ny-n_ghost;
  }
  if (nz == 1) {
    ks = 0;
    ke = 1;
  }
  else {
    ks = n_ghost;
    ke = nz-n_ghost;
  }

  Real d, E;
  Real n, T, T_init;
  Real del_T, dt_sub;
  Real mu; // mean molecular weight
  Real cool; //cooling rate per volume, erg/s/cm^3
  //#ifndef DE
  Real vx, vy, vz, p;
  //#endif
  #ifdef DE
  Real ge;
  #endif

  mu = 0.6;
  //mu = 1.27;

  // get a global thread ID
  int blockId = blockIdx.x + blockIdx.y*gridDim.x;
  int id = threadIdx.x + blockId * blockDim.x;
  int zid = id / (nx*ny);
  int yid = (id - zid*nx*ny) / nx;
  int xid = id - zid*nx*ny - yid*nx;


  // only threads corresponding to real cells do the calculation
  if (xid >= is && xid < ie && yid >= js && yid < je && zid >= ks && zid < ke) {

    // load values of density and pressure
    d  =  dev_conserved[            id];
    E  =  dev_conserved[4*n_cells + id];
    // don't apply cooling if this thread crashed
    if (E < 0.0 || E != E) return;
    //#ifndef DE
    vx =  dev_conserved[1*n_cells + id] / d;
    vy =  dev_conserved[2*n_cells + id] / d;
    vz =  dev_conserved[3*n_cells + id] / d;
    p  = (E - 0.5*d*(vx*vx + vy*vy + vz*vz)) * (gamma - 1.0);
    p  = fmax(p, (Real) TINY_NUMBER);
    //#endif
    #ifdef DE
    ge = dev_conserved[(n_fields-1)*n_cells + id] / d;
    ge = fmax(ge, (Real) TINY_NUMBER);
    #endif

    // calculate the number density of the gas (in cgs)
    n = d*DENSITY_UNIT / (mu * MP);

    // calculate the temperature of the gas
    T_init = p*PRESSURE_UNIT/ (n*KB);
    #ifdef DE
    T_init = d*ge*(gamma-1.0)*PRESSURE_UNIT/(n*KB);
    #endif

    // calculate cooling rate per volume
    T = T_init;
    // call the cooling function
    #ifdef CLOUDY_COOL
    cool = Cloudy_cool(n, T);
    #else
    cool = CIE_cool(n, T);
    #endif

    // calculate change in temperature given dt
    del_T = cool*dt*TIME_UNIT*(gamma-1.0)/(n*KB);

    // limit change in temperature to 1%
    while (del_T/T > 0.01) {
      // what dt gives del_T = 0.01*T?
      dt_sub = 0.01*T*n*KB/(cool*TIME_UNIT*(gamma-1.0));
      // apply that dt
      T -= cool*dt_sub*TIME_UNIT*(gamma-1.0)/(n*KB);
      // how much time is left from the original timestep?
      dt -= dt_sub;
      // calculate cooling again
      #ifdef CLOUDY_COOL
      cool = Cloudy_cool(n, T);
      #else
      cool = CIE_cool(n, T);
      #endif
      // calculate new change in temperature
      del_T = cool*dt*TIME_UNIT*(gamma-1.0)/(n*KB);
    }

    // calculate final temperature
    T -= del_T;

    // adjust value of energy based on total change in temperature
    del_T = T_init - T; // total change in T
    E -= n*KB*del_T / ((gamma-1.0)*ENERGY_UNIT);
    #ifdef DE
    ge -= KB*del_T / (mu*MP*(gamma-1.0)*SP_ENERGY_UNIT);
    #endif
    // calculate cooling rate for new T
    #ifdef CLOUDY_COOL
    cool = Cloudy_cool(n, T);
    #else
    cool = CIE_cool(n, T);
<<<<<<< HEAD
    //cool = Cloudy_cool(n, T);
    //printf("%d %d %d %e %e %e\n", xid, yid, zid, n, T, cool);
=======
    #endif
>>>>>>> 0ac815b7

    // and send back from kernel
    dev_conserved[4*n_cells + id] = E;
    #ifdef DE
    dev_conserved[(n_fields-1)*n_cells + id] = d*ge;
    #endif

  }

}


/* \fn __device__ Real test_cool(Real n, Real T)
 * \brief Cooling function from Creasey 2011. */
__device__ Real test_cool(int tid, Real n, Real T)
{
  Real T0, T1, lambda, cool;
  T0 = 10000.0;
  T1 = 20*T0;
  cool = 0.0;
  //lambda = 5.0e-24; //cooling coefficient, 5e-24 erg cm^3 s^-1
  lambda = 5.0e-20; //cooling coefficient, 5e-24 erg cm^3 s^-1

  // constant cooling rate
  //cool = n*n*lambda;

  // Creasey cooling function
  if (T >= T0 && T <= 0.5*(T1+T0)) {
    cool = n*n*lambda*(T - T0) / T0;
  }
  if (T >= 0.5*(T1+T0) && T <= T1) {
    cool = n*n*lambda*(T1 - T) / T0;
  }


  //printf("%d %f %f\n", tid, T, cool);
  return cool;

}


/* \fn __device__ Real primordial_cool(Real n, Real T)
 * \brief Primordial hydrogen/helium cooling curve
          derived according to Katz et al. 1996. */
__device__ Real primordial_cool(Real n, Real T)
{
  Real n_h, Y, y, g_ff, cool;
  Real n_h0, n_hp, n_he0, n_hep, n_hepp, n_e, n_e_old;
  Real alpha_hp, alpha_hep, alpha_d, alpha_hepp, gamma_eh0, gamma_ehe0, gamma_ehep;
  Real le_h0, le_hep, li_h0, li_he0, li_hep, lr_hp, lr_hep, lr_hepp, ld_hep, l_ff;
  Real gamma_lh0, gamma_lhe0, gamma_lhep, e_h0, e_he0, e_hep, H;
  int heat_flag, n_iter;
  Real diff, tol;

  // set flag to 1 for photoionization & heating
  heat_flag = 0;

  //Real X = 0.76; //hydrogen abundance by mass
  Y = 0.24; //helium abundance by mass
  y = Y/(4 - 4*Y);

  // set the hydrogen number density
  n_h = n;

  // calculate the recombination and collisional ionization rates
  // (Table 2 from Katz 1996)
  alpha_hp   = (8.4e-11) * (1.0/sqrt(T)) * pow((T/1e3),(-0.2)) * (1.0 / (1.0 + pow((T/1e6),(0.7))));
  alpha_hep  = (1.5e-10) * (pow(T,(-0.6353)));
  alpha_d    = (1.9e-3)  * (pow(T,(-1.5))) * exp(-470000.0/T) * (1.0 + 0.3*exp(-94000.0/T));
  alpha_hepp = (3.36e-10)* (1.0/sqrt(T)) * pow((T/1e3),(-0.2)) * (1.0 / (1.0 + pow((T/1e6),(0.7))));
  gamma_eh0  = (5.85e-11)* sqrt(T) * exp(-157809.1/T) * (1.0 / (1.0 + sqrt(T/1e5)));
  gamma_ehe0 = (2.38e-11)* sqrt(T) * exp(-285335.4/T) * (1.0 / (1.0 + sqrt(T/1e5)));
  gamma_ehep = (5.68e-12)* sqrt(T) * exp(-631515.0/T) * (1.0 / (1.0 + sqrt(T/1e5)));
  // externally evaluated integrals for photoionization rates
  // assumed J(nu) = 10^-22 (nu_L/nu)
  gamma_lh0 = 3.19851e-13;
  gamma_lhe0 = 3.13029e-13;
  gamma_lhep = 2.00541e-14;
  // externally evaluated integrals for heating rates
  e_h0 = 2.4796e-24;
  e_he0 = 6.86167e-24;
  e_hep = 6.21868e-25;


  // assuming no photoionization, solve equations for number density of
  // each species
  n_e = n_h; //as a first guess, use the hydrogen number density
  n_iter = 20;
  diff = 1.0;
  tol = 1.0e-6;
  if (heat_flag) {
    for (int i=0; i<n_iter; i++) {
      n_e_old = n_e;
      n_h0   = n_h*alpha_hp / (alpha_hp + gamma_eh0 + gamma_lh0/n_e);
      n_hp   = n_h - n_h0;
      n_hep  = y*n_h / (1.0 + (alpha_hep + alpha_d)/(gamma_ehe0 + gamma_lhe0/n_e) + (gamma_ehep + gamma_lhep/n_e)/alpha_hepp );
      n_he0  = n_hep*(alpha_hep + alpha_d) / (gamma_ehe0 + gamma_lhe0/n_e);
      n_hepp = n_hep*(gamma_ehep + gamma_lhep/n_e)/alpha_hepp;
      n_e    = n_hp + n_hep + 2*n_hepp;
      diff = fabs(n_e_old - n_e);
      if (diff < tol) break;
    }
  }
  else {
    n_h0   = n_h*alpha_hp / (alpha_hp + gamma_eh0);
    n_hp   = n_h - n_h0;
    n_hep  = y*n_h / (1.0 + (alpha_hep + alpha_d)/(gamma_ehe0) + (gamma_ehep)/alpha_hepp );
    n_he0  = n_hep*(alpha_hep + alpha_d) / (gamma_ehe0);
    n_hepp = n_hep*(gamma_ehep)/alpha_hepp;
    n_e    = n_hp + n_hep + 2*n_hepp;
  }

  // using number densities, calculate cooling rates for
  // various processes (Table 1 from Katz 1996)
  le_h0 = (7.50e-19) * exp(-118348.0/T) * (1.0 / (1.0 + sqrt(T/1e5))) * n_e * n_h0;
  le_hep = (5.54e-17) * pow(T,(-0.397)) * exp(-473638.0/T) * (1.0 / (1.0 + sqrt(T/1e5))) * n_e * n_hep;
  li_h0 = (1.27e-21) * sqrt(T) * exp(-157809.1/T) * (1.0 / (1.0 + sqrt(T/1e5))) * n_e * n_h0;
  li_he0 = (9.38e-22) * sqrt(T) * exp(-285335.4/T) * (1.0 / (1.0 + sqrt(T/1e5))) * n_e * n_he0;
  li_hep = (4.95e-22) * sqrt(T) * exp(-631515.0/T) * (1.0 / (1.0 + sqrt(T/1e5))) * n_e * n_hep;
  lr_hp = (8.70e-27) * sqrt(T) * pow((T/1e3),(-0.2)) * (1.0 / (1.0 + pow((T/1e6),(0.7)))) * n_e * n_hp;
  lr_hep = (1.55e-26) * pow(T,(0.3647)) * n_e * n_hep;
  lr_hepp = (3.48e-26) * sqrt(T) * pow((T/1e3),(-0.2)) * (1.0 / (1.0 + pow((T/1e6),(0.7)))) * n_e * n_hepp;
  ld_hep = (1.24e-13) * pow(T,(-1.5)) * exp(-470000.0/T) * (1.0 + 0.3*exp(-94000.0/T)) * n_e * n_hep;
  g_ff = 1.1 + 0.34*exp(-(5.5-log(T))*(5.5-log(T))/3.0); // Gaunt factor
  l_ff = (1.42e-27) * g_ff * sqrt(T) * (n_hp + n_hep + 4*n_hepp) * n_e;

  // calculate total cooling rate (erg s^-1 cm^-3)
  cool = le_h0 + le_hep + li_h0 + li_he0 + li_hep + lr_hp + lr_hep + lr_hepp + ld_hep + l_ff;

  // calculate total photoionization heating rate
  H = 0.0;
  if (heat_flag) {
    H = n_h0*e_h0 + n_he0*e_he0 + n_hep*e_hep;
  }

  cool -= H;

  return cool;

}


/* \fn __device__ Real CIE_cool(Real n, Real T)
 * \brief Analytic fit to a solar metallicity CIE cooling curve
          calculated using Cloudy. */
__device__ Real CIE_cool(Real n, Real T)
{
  Real lambda = 0.0; //cooling rate, erg s^-1 cm^3
  Real cool = 0.0; //cooling per unit volume, erg /s / cm^3

  // fit to CIE cooling function
  if (log10(T) < 4.0) {
    lambda = 0.0;
  }
  else if (log10(T) >= 4.0 && log10(T) < 5.9) {
    lambda = pow(10.0, (-1.3 * (log10(T) - 5.25) * (log10(T) - 5.25) - 21.25));
  }
  else if (log10(T) >= 5.9 && log10(T) < 7.4) {
    lambda = pow(10.0, (0.7 * (log10(T) - 7.1) * (log10(T) - 7.1) - 22.8));
  }
  else {
    lambda = pow(10.0, (0.45*log10(T) - 26.065));
  }

  // cooling rate per unit volume
  cool = n*n*lambda;

  return cool;

}


#ifdef CLOUDY_COOL
/* \fn __device__ Real Cloudy_cool(Real n, Real T)
 * \brief Uses texture mapping to interpolate Cloudy cooling/heating
          tables at z = 0 with solar metallicity and an HM05 UV background. */
__device__ Real Cloudy_cool(Real n, Real T)
{
  Real lambda = 0.0; //cooling rate, erg s^-1 cm^3
  Real H = 0.0; //heating rate, erg s^-1 cm^3
  Real cool = 0.0; //cooling per unit volume, erg /s / cm^3
  float log_n, log_T;
  log_n = log10(n);
  log_T = log10(T);

  // remap coordinates for texture
  log_T = (log_T - 1.0)/8.1;
  log_n = (log_n + 6.0)/12.1;

  // don't cool below 10 K
  if (log10(T) > 1.0) {
  lambda = tex2D<float>(coolTexObj, log_T, log_n);
  }
  else lambda = 0.0;
  H = tex2D<float>(heatTexObj, log_T, log_n);

  // cooling rate per unit volume
  cool = n*n*(powf(10, lambda) - powf(10, H));

  return cool;
}
#endif //CLOUDY_COOL




#endif //COOLING_GPU
#endif //CUDA<|MERGE_RESOLUTION|>--- conflicted
+++ resolved
@@ -14,32 +14,22 @@
 extern texture<float, 2, cudaReadModeElementType> heatTexObj;
 
 void Cooling_Update(Real *dev_conserved, int nx, int ny, int nz, int n_ghost, int n_fields, Real dt, Real gamma){
-<<<<<<< HEAD
 
   int n_cells = nx*ny*nz;
   int ngrid = (n_cells + TPB - 1) / TPB;
-=======
->>>>>>> 0ac815b7
   dim3 dim1dGrid(ngrid, 1, 1);
   dim3 dim1dBlock(TPB, 1, 1);
   hipLaunchKernelGGL(cooling_kernel, dim1dGrid, dim1dBlock, 0, 0, dev_conserved, nx, ny, nz, n_ghost, n_fields, dt, gama);
   CudaCheckError();  
 }
 
-<<<<<<< HEAD
-
-=======
->>>>>>> 0ac815b7
 
 /*! \fn void cooling_kernel(Real *dev_conserved, int nx, int ny, int nz, int n_ghost, int n_fields, Real dt, Real gamma)
  *  \brief When passed an array of conserved variables and a timestep, adjust the value
            of the total energy for each cell according to the specified cooling function. */
 __global__ void cooling_kernel(Real *dev_conserved, int nx, int ny, int nz, int n_ghost, int n_fields, Real dt, Real gamma)
 {
-<<<<<<< HEAD
-
-=======
->>>>>>> 0ac815b7
+
   int n_cells = nx*ny*nz;
   int is, ie, js, je, ks, ke;
   is = n_ghost;
@@ -157,12 +147,8 @@
     cool = Cloudy_cool(n, T);
     #else
     cool = CIE_cool(n, T);
-<<<<<<< HEAD
-    //cool = Cloudy_cool(n, T);
     //printf("%d %d %d %e %e %e\n", xid, yid, zid, n, T, cool);
-=======
-    #endif
->>>>>>> 0ac815b7
+    #endif
 
     // and send back from kernel
     dev_conserved[4*n_cells + id] = E;
