--- conflicted
+++ resolved
@@ -308,10 +308,7 @@
   #endif  // DE
 
 
-<<<<<<< HEAD
-=======
-  // arrays that hold the max_dti calculation for hydro for each thread block (pre reduction)
->>>>>>> 0ac815b7
+  // array that holds the max_dti calculation for hydro for each thread block (pre reduction)
   CudaSafeCall( cudaMalloc((void**)&dev_dti, sizeof(Real)) );
 
 
