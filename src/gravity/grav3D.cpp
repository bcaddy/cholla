--- conflicted
+++ resolved
@@ -116,14 +116,8 @@
   #endif
 
   // At the end of initializing, set restart state if needed
-<<<<<<< HEAD
-  
-  if ((strcmp(P->init, "Read_Grid") == 0) && (P->nfile > 0))
-  {
-=======
 
   if ((strcmp(P->init, "Read_Grid") == 0) && (P->nfile > 0)) {
->>>>>>> 4ee3a432
     Read_Restart_HDF5(P, P->nfile);
   }
 }
