--- conflicted
+++ resolved
@@ -554,11 +554,6 @@
       }
     }
   }
-<<<<<<< HEAD
-  #else
-  #endif
-
-=======
   chprintf("Paris vs Exact");
   printDiff(p.data(),exact.data(),Grav.nx_local,Grav.ny_local,Grav.nz_local,ng,false);
   chprintf("SOR vs Exact");
@@ -569,7 +564,6 @@
 
   printDiff(p.data(),Grav.F.potential_h,Grav.nx_local,Grav.ny_local,Grav.nz_local);
 #endif
->>>>>>> a7ebd097
 
   #ifdef CPU_TIME
   Timer.End_and_Record_Time( 3 );
