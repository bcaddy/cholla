/*!
 * \file hyo_utilities_tests.cpp
 * \author Robert 'Bob' Caddy (rvc@pitt.edu), Helena Richie
 * (helenarichie@pitt.edu) \brief Tests for the contents of hydro_utilities.h
 * and hydro_utilities.cpp
 *
 */

// STL Includes
#include <iostream>
#include <string>
#include <vector>

// External Includes
#include <gtest/gtest.h>  // Include GoogleTest and related libraries/headers

// Local Includes
#include "../global/global.h"
#include "../utils/hydro_utilities.h"
#include "../utils/testing_utilities.h"

/*!
 * INDEX OF VARIABLES
 * P : pressure
 * vx, vy, vz : x, y, and z velocity
 * d : density
 * E : energy
 * T : temperature
 * mx, my, mz : x, y, and z momentum
 * n : number density
 */

// =============================================================================
// Local helper functions

namespace
{
struct TestParams {
  double gamma = 5. / 3.;
  std::vector<double> d{1.0087201154e-15, 1.0756968986e2, 1.0882403847e100};
  std::vector<double> vx{1.0378624601e-100, 1.0829278656e2, 1.0800514112e100};
  std::vector<double> vy{1.0583469014e-100, 1.0283073464e2, 1.0725717864e100};
  std::vector<double> vz{1.0182972216e-100, 1.0417748226e2, 1.0855352639e100};
  std::vector<double> mx{0.2340416681e-100, 0.1019429453e2, 0.5062596954e100};
  std::vector<double> my{0.9924582299e-100, 0.1254780684e2, 0.5939640992e100};
  std::vector<double> mz{0.6703192739e-100, 0.5676716066e2, 0.2115881803e100};
  std::vector<double> E{20.9342082433e-90, 20.9976906577e10, 20.9487120853e300};
  std::vector<double> P{2.2244082909e-10, 8.6772951021e2, 6.7261085663e100};
  std::vector<double> n{3.0087201154e-10, 1.3847303413e2, 1.0882403847e100};
  std::vector<double> ge{4.890374019e-10, 1.0756968986e2, 3.8740982372e100};
  std::vector<double> U_total{2.389074039e-10, 4.890374019e2, 6.8731436293e100};
  std::vector<double> U_advected{1.3847303413e-10, 1.0756968986e2, 1.0882403847e100};
  std::vector<double> pressureTotal{8.1704748693e-100, 2.6084125198e2, 1.8242151369e100};
  std::vector<double> magnetic_x{2.8568843801e-100, 9.2400807786e2, 2.1621115264e100};
  std::vector<double> magnetic_y{9.2900880344e-100, 8.0382409757e2, 6.6499532343e100};
  std::vector<double> magnetic_z{9.5795678229e-100, 3.3284839263e2, 9.2337456649e100};
  std::vector<std::string> names{"Small number case", "Medium number case", "Large number case"};
};
}  // namespace

TEST(tHYDROtMHDHydroUtilsCalcPressurePrimitive, CorrectInputExpectCorrectOutput)
{
  TestParams parameters;
#ifdef MHD
  std::vector<double> fiducial_pressure{0, 139982878676.5015, 1.2697896247496674e+301};
#else   // not MHD
  std::vector<double> fiducial_pressure{1e-20, 139983415580.5549, 1.2697896247496674e+301};
#endif  // MHD

  for (size_t i = 0; i < parameters.names.size(); i++) {
    Real test_Ps = hydro_utilities::Calc_Pressure_Primitive(
        parameters.E.at(i), parameters.d.at(i), parameters.vx.at(i), parameters.vy.at(i), parameters.vz.at(i),
        parameters.gamma, parameters.magnetic_x.at(i), parameters.magnetic_y.at(i), parameters.magnetic_z.at(i));

<<<<<<< HEAD
    testingUtilities::Check_Results(fiducial_pressure.at(i), test_Ps, parameters.names.at(i));
=======
    testing_utilities::checkResults(fiducial_pressure.at(i), test_Ps, parameters.names.at(i));
>>>>>>> 8c555b62
  }
}

TEST(tHYDROtMHDHydroUtilsCalcPressureConserved, CorrectInputExpectCorrectOutput)
{
  TestParams parameters;
#ifdef MHD
  std::vector<double> fiducial_pressure{0, 139984067469.81754, 1.3965808056866668e+301};
#else   // not MHD
  std::vector<double> fiducial_pressure{1e-20, 139984604373.87094, 1.3965808056866668e+301};
#endif  // MHD

  for (size_t i = 0; i < parameters.names.size(); i++) {
    Real test_pressure = hydro_utilities::Calc_Pressure_Conserved(
        parameters.E.at(i), parameters.d.at(i), parameters.mx.at(i), parameters.my.at(i), parameters.mz.at(i),
        parameters.gamma, parameters.magnetic_x.at(i), parameters.magnetic_y.at(i), parameters.magnetic_z.at(i));

<<<<<<< HEAD
    testingUtilities::Check_Results(fiducial_pressure.at(i), test_pressure, parameters.names.at(i));
=======
    testing_utilities::checkResults(fiducial_pressure.at(i), test_pressure, parameters.names.at(i));
>>>>>>> 8c555b62
  }
}

TEST(tHYDROtMHDHydroUtilsCalcPressurePrimitive, NegativePressureExpectAutomaticFix)
{
  TestParams parameters;

  for (size_t i = 0; i < parameters.names.size(); i++) {
    Real test_pressure = hydro_utilities::Calc_Pressure_Primitive(
        parameters.E.at(i), parameters.d.at(i), 1E4 * parameters.vx.at(i), parameters.vy.at(i), parameters.vz.at(i),
        parameters.gamma, parameters.magnetic_x.at(i), parameters.magnetic_y.at(i), parameters.magnetic_z.at(i));

    // I'm using the binary equality assertion here since in the case of
    // negative pressure the function should return exactly TINY_NUMBER
    EXPECT_EQ(TINY_NUMBER, test_pressure) << "Difference in " << parameters.names.at(i) << std::endl;
  }
}

TEST(tHYDROtMHDHydroUtilsCalcPressureConserved, NegativePressureExpectAutomaticFix)
{
  TestParams parameters;

  for (size_t i = 0; i < parameters.names.size() - 1; i++) {
    Real test_pressure = hydro_utilities::Calc_Pressure_Conserved(
        1E-10 * parameters.E.at(i), parameters.d.at(i), 1E4 * parameters.mx.at(i), 1E4 * parameters.my.at(i),
        1E4 * parameters.mz.at(i), parameters.gamma, parameters.magnetic_x.at(i), parameters.magnetic_y.at(i),
        parameters.magnetic_z.at(i));

    // I'm using the binary equality assertion here since in the case of
    // negative pressure the function should return exactly TINY_NUMBER
    EXPECT_EQ(TINY_NUMBER, test_pressure) << "Difference in " << parameters.names.at(i) << std::endl;
  }
}

TEST(tHYDROHydroUtilsCalcTemp, CorrectInputExpectCorrectOutput)
{
  TestParams parameters;
  std::vector<double> fiducial_Ts{3465185.0560059389, 29370603.906644326, 28968949.83344138};

  for (size_t i = 0; i < parameters.names.size(); i++) {
    Real test_Ts = hydro_utilities::Calc_Temp(parameters.P.at(i), parameters.n.at(i));

<<<<<<< HEAD
    testingUtilities::Check_Results(fiducial_Ts.at(i), test_Ts, parameters.names.at(i));
=======
    testing_utilities::checkResults(fiducial_Ts.at(i), test_Ts, parameters.names.at(i));
>>>>>>> 8c555b62
  }
}

#ifdef DE
TEST(tHYDROHydroUtilsCalcTempDE, CorrectInputExpectCorrectOutput)
{
  TestParams parameters;
  std::vector<double> fiducial_Ts{5.123106988008801e-09, 261106139.02514684, 1.2105231166585662e+107};

  for (size_t i = 0; i < parameters.names.size(); i++) {
    Real test_Ts =
        hydro_utilities::Calc_Temp_DE(parameters.d.at(i), parameters.ge.at(i), parameters.gamma, parameters.n.at(i));

<<<<<<< HEAD
    testingUtilities::Check_Results(fiducial_Ts.at(i), test_Ts, parameters.names.at(i));
=======
    testing_utilities::checkResults(fiducial_Ts.at(i), test_Ts, parameters.names.at(i));
>>>>>>> 8c555b62
  }
}
#endif  // DE

TEST(tHYDROtMHDHydroUtilsCalcEnergyPrimitive, CorrectInputExpectCorrectOutput)
{
  TestParams parameters;
#ifdef MHD
  std::vector<double> fiducial_energy{3.3366124363499997e-10, 2589863.8420712831, 1.9018677140549926e+300};
#else   // not MHD
  std::vector<double> fiducial_energy{3.3366124363499997e-10, 1784507.7619407175, 1.9018677140549926e+300};
#endif  // MHD

  for (size_t i = 0; i < parameters.names.size(); i++) {
    Real test_Es = hydro_utilities::Calc_Energy_Primitive(
        parameters.P.at(i), parameters.d.at(i), parameters.vx.at(i), parameters.vy.at(i), parameters.vz.at(i),
        parameters.gamma, parameters.magnetic_x.at(i), parameters.magnetic_y.at(i), parameters.magnetic_z.at(i));

<<<<<<< HEAD
    testingUtilities::Check_Results(fiducial_energy.at(i), test_Es, parameters.names.at(i));
=======
    testing_utilities::checkResults(fiducial_energy.at(i), test_Es, parameters.names.at(i));
>>>>>>> 8c555b62
  }
}

TEST(tHYDROtMHDHydroUtilsCalcEnergyConserved, CorrectInputExpectCorrectOutput)
{
  TestParams parameters;
#ifdef MHD
  std::vector<double> fiducial_energy{3.3366124363499997e-10, 806673.86799851817, 6.7079331637514162e+201};
#else   // not MHD
  std::vector<double> fiducial_energy{3.3366124363499997e-10, 1317.7878679524658, 1.0389584427972784e+101};
#endif  // MHD

  for (size_t i = 0; i < parameters.names.size(); i++) {
    Real test_Es = hydro_utilities::Calc_Energy_Conserved(
        parameters.P.at(i), parameters.d.at(i), parameters.mx.at(i), parameters.my.at(i), parameters.mz.at(i),
        parameters.gamma, parameters.magnetic_x.at(i), parameters.magnetic_y.at(i), parameters.magnetic_z.at(i));

<<<<<<< HEAD
    testingUtilities::Check_Results(fiducial_energy.at(i), test_Es, parameters.names.at(i));
=======
    testing_utilities::checkResults(fiducial_energy.at(i), test_Es, parameters.names.at(i));
>>>>>>> 8c555b62
  }
}

TEST(tHYDROtMHDHydroUtilsCalcEnergyPrimitive, NegativePressureExpectAutomaticFix)
{
  TestParams parameters;
#ifdef MHD
  std::vector<double> fiducial_energy{1.4999999999999998e-20, 2588562.2478059679, 1.9018677140549926e+300};
#else   // not MHD
  std::vector<double> fiducial_energy{0, 1783206.1676754025, 1.9018677140549926e+300};
#endif  // MHD
  for (size_t i = 0; i < parameters.names.size(); i++) {
    Real test_Es = hydro_utilities::Calc_Energy_Primitive(
        -parameters.P.at(i), parameters.d.at(i), parameters.vx.at(i), parameters.vy.at(i), parameters.vz.at(i),
        parameters.gamma, parameters.magnetic_x.at(i), parameters.magnetic_y.at(i), parameters.magnetic_z.at(i));

<<<<<<< HEAD
    testingUtilities::Check_Results(fiducial_energy.at(i), test_Es, parameters.names.at(i));
=======
    testing_utilities::checkResults(fiducial_energy.at(i), test_Es, parameters.names.at(i));
>>>>>>> 8c555b62
  }
}

TEST(tHYDROtMHDHydroUtilsCalcEnergyConserved, NegativePressureExpectAutomaticFix)
{
  TestParams parameters;
#ifdef MHD
  std::vector<double> fiducial_energy{0, 805372.27373320318, 6.7079331637514162e+201};
#else   // not MHD
  std::vector<double> fiducial_energy{0, 16.193602637465997, 3.0042157852278494e+99};
#endif  // MHD
  for (size_t i = 0; i < parameters.names.size(); i++) {
    Real test_Es = hydro_utilities::Calc_Energy_Conserved(
        -parameters.P.at(i), parameters.d.at(i), parameters.mx.at(i), parameters.my.at(i), parameters.mz.at(i),
        parameters.gamma, parameters.magnetic_x.at(i), parameters.magnetic_y.at(i), parameters.magnetic_z.at(i));

<<<<<<< HEAD
    testingUtilities::Check_Results(fiducial_energy.at(i), test_Es, parameters.names.at(i));
=======
    testing_utilities::checkResults(fiducial_energy.at(i), test_Es, parameters.names.at(i));
>>>>>>> 8c555b62
  }
}

TEST(tHYDROHydroUtilsGetPressureFromDE, CorrectInputExpectCorrectOutput)
{
  TestParams parameters;
  std::vector<double> fiducial_Ps{1.5927160260000002e-10, 71.713126573333341, 7.2549358980000001e+99};

  for (size_t i = 0; i < parameters.names.size(); i++) {
    Real test_Ps = hydro_utilities::Get_Pressure_From_DE(parameters.E.at(i), parameters.U_total.at(i),
                                                         parameters.U_advected.at(i), parameters.gamma);

<<<<<<< HEAD
    testingUtilities::Check_Results(fiducial_Ps.at(i), test_Ps, parameters.names.at(i));
=======
    testing_utilities::checkResults(fiducial_Ps.at(i), test_Ps, parameters.names.at(i));
>>>>>>> 8c555b62
  }
}

TEST(tHYDROtMHDCalcKineticEnergyFromVelocity, CorrectInputExpectCorrectOutput)
{
  TestParams parameters;
  std::vector<double> fiducialEnergies{0.0, 6.307524975350106e-145, 7.3762470327090601e+249};
  double const coef = 1E-50;

  for (size_t i = 0; i < parameters.names.size(); i++) {
    Real testEnergy = hydro_utilities::Calc_Kinetic_Energy_From_Velocity(
        coef * parameters.d.at(i), coef * parameters.vx.at(i), coef * parameters.vy.at(i), coef * parameters.vz.at(i));

<<<<<<< HEAD
    testingUtilities::Check_Results(fiducialEnergies.at(i), testEnergy, parameters.names.at(i));
=======
    testing_utilities::checkResults(fiducialEnergies.at(i), testEnergy, parameters.names.at(i));
>>>>>>> 8c555b62
  }
}

TEST(tHYDROtMHDCalcKineticEnergyFromMomentum, CorrectInputExpectCorrectOutput)
{
  TestParams parameters;
  std::vector<double> fiducialEnergies{0.0, 0.0, 7.2568536478335773e+147};
  double const coef = 1E-50;

  for (size_t i = 0; i < parameters.names.size(); i++) {
    Real testEnergy = hydro_utilities::Calc_Kinetic_Energy_From_Momentum(
        coef * parameters.d.at(i), coef * parameters.mx.at(i), coef * parameters.my.at(i), coef * parameters.mz.at(i));

<<<<<<< HEAD
    testingUtilities::Check_Results(fiducialEnergies.at(i), testEnergy, parameters.names.at(i));
=======
    testing_utilities::checkResults(fiducialEnergies.at(i), testEnergy, parameters.names.at(i));
>>>>>>> 8c555b62
  }
}<|MERGE_RESOLUTION|>--- conflicted
+++ resolved
@@ -72,11 +72,7 @@
         parameters.E.at(i), parameters.d.at(i), parameters.vx.at(i), parameters.vy.at(i), parameters.vz.at(i),
         parameters.gamma, parameters.magnetic_x.at(i), parameters.magnetic_y.at(i), parameters.magnetic_z.at(i));
 
-<<<<<<< HEAD
-    testingUtilities::Check_Results(fiducial_pressure.at(i), test_Ps, parameters.names.at(i));
-=======
-    testing_utilities::checkResults(fiducial_pressure.at(i), test_Ps, parameters.names.at(i));
->>>>>>> 8c555b62
+    testing_utilities::Check_Results(fiducial_pressure.at(i), test_Ps, parameters.names.at(i));
   }
 }
 
@@ -94,11 +90,7 @@
         parameters.E.at(i), parameters.d.at(i), parameters.mx.at(i), parameters.my.at(i), parameters.mz.at(i),
         parameters.gamma, parameters.magnetic_x.at(i), parameters.magnetic_y.at(i), parameters.magnetic_z.at(i));
 
-<<<<<<< HEAD
-    testingUtilities::Check_Results(fiducial_pressure.at(i), test_pressure, parameters.names.at(i));
-=======
-    testing_utilities::checkResults(fiducial_pressure.at(i), test_pressure, parameters.names.at(i));
->>>>>>> 8c555b62
+    testing_utilities::Check_Results(fiducial_pressure.at(i), test_pressure, parameters.names.at(i));
   }
 }
 
@@ -141,11 +133,7 @@
   for (size_t i = 0; i < parameters.names.size(); i++) {
     Real test_Ts = hydro_utilities::Calc_Temp(parameters.P.at(i), parameters.n.at(i));
 
-<<<<<<< HEAD
-    testingUtilities::Check_Results(fiducial_Ts.at(i), test_Ts, parameters.names.at(i));
-=======
-    testing_utilities::checkResults(fiducial_Ts.at(i), test_Ts, parameters.names.at(i));
->>>>>>> 8c555b62
+    testing_utilities::Check_Results(fiducial_Ts.at(i), test_Ts, parameters.names.at(i));
   }
 }
 
@@ -159,11 +147,7 @@
     Real test_Ts =
         hydro_utilities::Calc_Temp_DE(parameters.d.at(i), parameters.ge.at(i), parameters.gamma, parameters.n.at(i));
 
-<<<<<<< HEAD
-    testingUtilities::Check_Results(fiducial_Ts.at(i), test_Ts, parameters.names.at(i));
-=======
-    testing_utilities::checkResults(fiducial_Ts.at(i), test_Ts, parameters.names.at(i));
->>>>>>> 8c555b62
+    testing_utilities::Check_Results(fiducial_Ts.at(i), test_Ts, parameters.names.at(i));
   }
 }
 #endif  // DE
@@ -182,11 +166,7 @@
         parameters.P.at(i), parameters.d.at(i), parameters.vx.at(i), parameters.vy.at(i), parameters.vz.at(i),
         parameters.gamma, parameters.magnetic_x.at(i), parameters.magnetic_y.at(i), parameters.magnetic_z.at(i));
 
-<<<<<<< HEAD
-    testingUtilities::Check_Results(fiducial_energy.at(i), test_Es, parameters.names.at(i));
-=======
-    testing_utilities::checkResults(fiducial_energy.at(i), test_Es, parameters.names.at(i));
->>>>>>> 8c555b62
+    testing_utilities::Check_Results(fiducial_energy.at(i), test_Es, parameters.names.at(i));
   }
 }
 
@@ -204,11 +184,7 @@
         parameters.P.at(i), parameters.d.at(i), parameters.mx.at(i), parameters.my.at(i), parameters.mz.at(i),
         parameters.gamma, parameters.magnetic_x.at(i), parameters.magnetic_y.at(i), parameters.magnetic_z.at(i));
 
-<<<<<<< HEAD
-    testingUtilities::Check_Results(fiducial_energy.at(i), test_Es, parameters.names.at(i));
-=======
-    testing_utilities::checkResults(fiducial_energy.at(i), test_Es, parameters.names.at(i));
->>>>>>> 8c555b62
+    testing_utilities::Check_Results(fiducial_energy.at(i), test_Es, parameters.names.at(i));
   }
 }
 
@@ -225,11 +201,7 @@
         -parameters.P.at(i), parameters.d.at(i), parameters.vx.at(i), parameters.vy.at(i), parameters.vz.at(i),
         parameters.gamma, parameters.magnetic_x.at(i), parameters.magnetic_y.at(i), parameters.magnetic_z.at(i));
 
-<<<<<<< HEAD
-    testingUtilities::Check_Results(fiducial_energy.at(i), test_Es, parameters.names.at(i));
-=======
-    testing_utilities::checkResults(fiducial_energy.at(i), test_Es, parameters.names.at(i));
->>>>>>> 8c555b62
+    testing_utilities::Check_Results(fiducial_energy.at(i), test_Es, parameters.names.at(i));
   }
 }
 
@@ -246,11 +218,7 @@
         -parameters.P.at(i), parameters.d.at(i), parameters.mx.at(i), parameters.my.at(i), parameters.mz.at(i),
         parameters.gamma, parameters.magnetic_x.at(i), parameters.magnetic_y.at(i), parameters.magnetic_z.at(i));
 
-<<<<<<< HEAD
-    testingUtilities::Check_Results(fiducial_energy.at(i), test_Es, parameters.names.at(i));
-=======
-    testing_utilities::checkResults(fiducial_energy.at(i), test_Es, parameters.names.at(i));
->>>>>>> 8c555b62
+    testing_utilities::Check_Results(fiducial_energy.at(i), test_Es, parameters.names.at(i));
   }
 }
 
@@ -263,11 +231,7 @@
     Real test_Ps = hydro_utilities::Get_Pressure_From_DE(parameters.E.at(i), parameters.U_total.at(i),
                                                          parameters.U_advected.at(i), parameters.gamma);
 
-<<<<<<< HEAD
-    testingUtilities::Check_Results(fiducial_Ps.at(i), test_Ps, parameters.names.at(i));
-=======
-    testing_utilities::checkResults(fiducial_Ps.at(i), test_Ps, parameters.names.at(i));
->>>>>>> 8c555b62
+    testing_utilities::Check_Results(fiducial_Ps.at(i), test_Ps, parameters.names.at(i));
   }
 }
 
@@ -281,11 +245,7 @@
     Real testEnergy = hydro_utilities::Calc_Kinetic_Energy_From_Velocity(
         coef * parameters.d.at(i), coef * parameters.vx.at(i), coef * parameters.vy.at(i), coef * parameters.vz.at(i));
 
-<<<<<<< HEAD
-    testingUtilities::Check_Results(fiducialEnergies.at(i), testEnergy, parameters.names.at(i));
-=======
-    testing_utilities::checkResults(fiducialEnergies.at(i), testEnergy, parameters.names.at(i));
->>>>>>> 8c555b62
+    testing_utilities::Check_Results(fiducialEnergies.at(i), testEnergy, parameters.names.at(i));
   }
 }
 
@@ -299,10 +259,6 @@
     Real testEnergy = hydro_utilities::Calc_Kinetic_Energy_From_Momentum(
         coef * parameters.d.at(i), coef * parameters.mx.at(i), coef * parameters.my.at(i), coef * parameters.mz.at(i));
 
-<<<<<<< HEAD
-    testingUtilities::Check_Results(fiducialEnergies.at(i), testEnergy, parameters.names.at(i));
-=======
-    testing_utilities::checkResults(fiducialEnergies.at(i), testEnergy, parameters.names.at(i));
->>>>>>> 8c555b62
+    testing_utilities::Check_Results(fiducialEnergies.at(i), testEnergy, parameters.names.at(i));
   }
 }