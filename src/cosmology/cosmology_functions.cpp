#ifdef COSMOLOGY


#include"../grid3D.h"
#include"../global.h"
#include "../io.h"



void Grid3D::Initialize_Cosmology( struct parameters *P ){
  
  chprintf( "Initializing Cosmology... \n");
  Cosmo.Initialize( P, Grav, Particles );
  
  // Change to comoving Cosmological System
  Change_Cosmological_Frame_Sytem( true );
  
  if ( fabs( Cosmo.current_a - Cosmo.next_output ) < 1e-5 ) H.Output_Now = true;
  
  chprintf( "Cosmology Successfully Initialized. \n\n");
  
}

Real Cosmology::Get_da_from_dt( Real dt ){
  Real a2 = current_a * current_a;
  Real a_dot = sqrt( Omega_M/current_a + a2*Omega_L + Omega_K ) * H0 ;
  return a_dot * dt;
}

Real Cosmology::Get_dt_from_da( Real da ){
  Real a2 = current_a * current_a;
  Real a_dot = sqrt( Omega_M/current_a + a2*Omega_L + Omega_K ) * H0 ;
  return da / a_dot;
}

Real Cosmology::Get_Hubble_Parameter( Real a ){
  Real a2 = a * a;
  Real a3 = a2 * a;
  Real factor = ( Omega_M/a3 + Omega_K/a2 + Omega_L );
  return H0 * sqrt(factor);
}

void Grid3D::Change_Cosmological_Frame_Sytem( bool forward ){
  
  if (forward) chprintf( " Converting to Cosmological Comoving System\n");
  else chprintf( " Converting to Cosmological Physical System\n");
  
  Change_DM_Frame_System( forward );
  #ifndef ONLY_PARTICLES
  #ifdef GPU_MPI
  Change_GAS_Frame_System_GPU( forward );
  #endif //GPU_MPI
  Change_GAS_Frame_System( forward );
  #endif//ONLY_PARTICLES
}
void Grid3D::Change_DM_Frame_System( bool forward ){
  
  #ifdef PARTICLES_CPU
  
  part_int_t pIndx;
  Real vel_factor;
  vel_factor = 1;

  
  for ( pIndx=0; pIndx<Particles.n_local; pIndx++ ){
    Particles.vel_x[pIndx] *= vel_factor;
    Particles.vel_y[pIndx] *= vel_factor;
    Particles.vel_z[pIndx] *= vel_factor;
  }
  
  #endif //PARTICLES_CPU
  
  // NOTE:Not implemented for PARTICLES_GPU, doesn't matter as long as vel_factor=1
}

void Grid3D::Change_GAS_Frame_System( bool forward ){
  
  Real dens_factor, momentum_factor, energy_factor;
  if ( forward ){
    dens_factor = 1 / Cosmo.rho_0_gas;
    momentum_factor = 1 / Cosmo.rho_0_gas / Cosmo.v_0_gas * Cosmo.current_a;
    energy_factor = 1 / Cosmo.rho_0_gas / Cosmo.v_0_gas / Cosmo.v_0_gas * Cosmo.current_a * Cosmo.current_a;
  }
  else{
    dens_factor = Cosmo.rho_0_gas;
    momentum_factor =  Cosmo.rho_0_gas * Cosmo.v_0_gas / Cosmo.current_a;
    energy_factor =  Cosmo.rho_0_gas * Cosmo.v_0_gas * Cosmo.v_0_gas / Cosmo.current_a / Cosmo.current_a;
  }
  int k, j, i, id;
  for (k=0; k<H.nz; k++) {
    for (j=0; j<H.ny; j++) {
      for (i=0; i<H.nx; i++) {
        id = i + j*H.nx + k*H.nx*H.ny;
        C.density[id] = C.density[id] * dens_factor ;
        C.momentum_x[id] = C.momentum_x[id] *  momentum_factor ;
        C.momentum_y[id] = C.momentum_y[id] *  momentum_factor ;
        C.momentum_z[id] = C.momentum_z[id] *  momentum_factor ;
        C.Energy[id] = C.Energy[id] * energy_factor ;

        #ifdef DE
        C.GasEnergy[id] = C.GasEnergy[id]  * energy_factor ;
        #endif

        #ifdef COOLING_GRACKLE
        C.scalar[0*H.n_cells + id] *= dens_factor;
        C.scalar[1*H.n_cells + id] *= dens_factor;
        C.scalar[2*H.n_cells + id] *= dens_factor;
        C.scalar[3*H.n_cells + id] *= dens_factor;
        C.scalar[4*H.n_cells + id] *= dens_factor;
        C.scalar[5*H.n_cells + id] *= dens_factor;
        #ifdef GRACKLE_METALS
        C.scalar[6*H.n_cells + id] *= dens_factor;
        #endif
<<<<<<< HEAD
        
        #ifdef CHEMISTRY_GPU
        C.scalar[0*H.n_cells + id] *= dens_factor;
        C.scalar[1*H.n_cells + id] *= dens_factor;
        C.scalar[2*H.n_cells + id] *= dens_factor;
        C.scalar[3*H.n_cells + id] *= dens_factor;
        C.scalar[4*H.n_cells + id] *= dens_factor;
        C.scalar[5*H.n_cells + id] *= dens_factor;
        #endif

=======
        #endif
>>>>>>> ba86a185
      }
    }
  }
}




#endif<|MERGE_RESOLUTION|>--- conflicted
+++ resolved
@@ -111,7 +111,7 @@
         #ifdef GRACKLE_METALS
         C.scalar[6*H.n_cells + id] *= dens_factor;
         #endif
-<<<<<<< HEAD
+        #endif//COOLING_GRACKLE
         
         #ifdef CHEMISTRY_GPU
         C.scalar[0*H.n_cells + id] *= dens_factor;
@@ -122,9 +122,6 @@
         C.scalar[5*H.n_cells + id] *= dens_factor;
         #endif
 
-=======
-        #endif
->>>>>>> ba86a185
       }
     }
   }
