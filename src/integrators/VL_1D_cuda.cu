/*! \file VL_1D_cuda.cu
 *  \brief Definitions of the cuda VL algorithm functions. */

#ifdef CUDA
#ifdef VL

#include <stdio.h>
#include <stdlib.h>
#include <math.h>
#include "../utils/gpu.hpp"
#include "../global/global.h"
#include "../global/global_cuda.h"
#include "../hydro/hydro_cuda.h"
#include "../integrators/VL_1D_cuda.h"
#include "../reconstruction/pcm_cuda.h"
#include "../reconstruction/plmp_cuda.h"
#include "../reconstruction/plmc_cuda.h"
#include "../reconstruction/ppmp_cuda.h"
#include "../reconstruction/ppmc_cuda.h"
#include "../riemann_solvers/exact_cuda.h"
#include "../riemann_solvers/roe_cuda.h"
#include "../riemann_solvers/hllc_cuda.h"
#include "../utils/error_handling.h"
#include "../io/io.h"


__global__ void Update_Conserved_Variables_1D_half(Real *dev_conserved, Real *dev_conserved_half, Real *dev_F,
                                                   int n_cells, int n_ghost, Real dx, Real dt, Real gamma, int n_fields);



void VL_Algorithm_1D_CUDA(Real *d_conserved, int nx, int x_off, int n_ghost, Real dx, Real xbound, Real dt, int n_fields)
{
  //Here, *dev_conserved contains the entire
  //set of conserved variables on the grid

  int n_cells = nx;
  int ny = 1;
  int nz = 1;
  int ngrid = (n_cells + TPB - 1) / TPB;
<<<<<<< HEAD

=======
>>>>>>> 0599ebaf

  // set the dimensions of the cuda grid
  dim3 dimGrid(ngrid, 1, 1);
  dim3 dimBlock(TPB, 1, 1);

  if ( !memory_allocated ) {

    // allocate memory on the GPU
    dev_conserved = d_conserved;
    //CudaSafeCall( cudaMalloc((void**)&dev_conserved, n_fields*n_cells*sizeof(Real)) );
    CudaSafeCall( cudaMalloc((void**)&dev_conserved_half, n_fields*n_cells*sizeof(Real)) );
    CudaSafeCall( cudaMalloc((void**)&Q_Lx, n_fields*n_cells*sizeof(Real)) );
    CudaSafeCall( cudaMalloc((void**)&Q_Rx, n_fields*n_cells*sizeof(Real)) );
    CudaSafeCall( cudaMalloc((void**)&F_x,   n_fields*n_cells*sizeof(Real)) );

    // If memory is single allocated: memory_allocated becomes true and successive timesteps won't allocate memory.
    // If the memory is not single allocated: memory_allocated remains Null and memory is allocated every timestep.
    memory_allocated = true;
  }

  // Step 1: Use PCM reconstruction to put conserved variables into interface arrays
  hipLaunchKernelGGL(PCM_Reconstruction_1D, dimGrid, dimBlock, 0, 0, dev_conserved, Q_Lx, Q_Rx, nx, n_ghost, gama, n_fields);
  CudaCheckError();

  // Step 2: Calculate first-order upwind fluxes
  #ifdef EXACT
  hipLaunchKernelGGL(Calculate_Exact_Fluxes_CUDA, dimGrid, dimBlock, 0, 0, Q_Lx, Q_Rx, F_x, nx, ny, nz, n_ghost, gama, 0, n_fields);
  #endif
  #ifdef ROE
  hipLaunchKernelGGL(Calculate_Roe_Fluxes_CUDA, dimGrid, dimBlock, 0, 0, Q_Lx, Q_Rx, F_x, nx, ny, nz, n_ghost, gama, 0, n_fields);
  #endif
  #ifdef HLLC
  hipLaunchKernelGGL(Calculate_HLLC_Fluxes_CUDA, dimGrid, dimBlock, 0, 0, Q_Lx, Q_Rx, F_x, nx, ny, nz, n_ghost, gama, 0, n_fields);
  #endif
  CudaCheckError();


  // Step 3: Update the conserved variables half a timestep
  hipLaunchKernelGGL(Update_Conserved_Variables_1D_half, dimGrid, dimBlock, 0, 0, dev_conserved, dev_conserved_half, F_x, n_cells, n_ghost, dx, 0.5*dt, gama, n_fields);
  CudaCheckError();


  // Step 4: Construct left and right interface values using updated conserved variables
  #ifdef PCM
  hipLaunchKernelGGL(PCM_Reconstruction_1D, dimGrid, dimBlock, 0, 0, dev_conserved_half, Q_Lx, Q_Rx, nx, n_ghost, gama, n_fields);
  #endif
  #ifdef PLMC
  hipLaunchKernelGGL(PLMC_cuda, dimGrid, dimBlock, 0, 0, dev_conserved_half, Q_Lx, Q_Rx, nx, ny, nz, n_ghost, dx, dt, gama, 0, n_fields);
  #endif
  #ifdef PLMP
  hipLaunchKernelGGL(PLMP_cuda, dimGrid, dimBlock, 0, 0, dev_conserved_half, Q_Lx, Q_Rx, nx, ny, nz, n_ghost, dx, dt, gama, 0, n_fields);
  #endif
  #ifdef PPMP
  hipLaunchKernelGGL(PPMP_cuda, dimGrid, dimBlock, 0, 0, dev_conserved_half, Q_Lx, Q_Rx, nx, ny, nz, n_ghost, dx, dt, gama, 0, n_fields);
  #endif
  #ifdef PPMC
  hipLaunchKernelGGL(PPMC_cuda, dimGrid, dimBlock, 0, 0, dev_conserved_half, Q_Lx, Q_Rx, nx, ny, nz, n_ghost, dx, dt, gama, 0, n_fields);
  #endif
  CudaCheckError();


  // Step 5: Calculate the fluxes again
  #ifdef EXACT
  hipLaunchKernelGGL(Calculate_Exact_Fluxes_CUDA, dimGrid, dimBlock, 0, 0, Q_Lx, Q_Rx, F_x, nx, ny, nz, n_ghost, gama, 0, n_fields);
  #endif
  #ifdef ROE
  hipLaunchKernelGGL(Calculate_Roe_Fluxes_CUDA, dimGrid, dimBlock, 0, 0, Q_Lx, Q_Rx, F_x, nx, ny, nz, n_ghost, gama, 0, n_fields);
  #endif
  #ifdef HLLC
  hipLaunchKernelGGL(Calculate_HLLC_Fluxes_CUDA, dimGrid, dimBlock, 0, 0, Q_Lx, Q_Rx, F_x, nx, ny, nz, n_ghost, gama, 0, n_fields);
  #endif
  CudaCheckError();

  #ifdef DE
  // Compute the divergence of velocity before updating the conserved array, this solves synchronization issues when adding this term on Update_Conserved_Variables
  hipLaunchKernelGGL(Partial_Update_Advected_Internal_Energy_1D, dimGrid, dimBlock, 0, 0,  dev_conserved, Q_Lx, Q_Rx, nx, n_ghost, dx, dt, gama, n_fields );
  #endif


  // Step 6: Update the conserved variable array
  hipLaunchKernelGGL(Update_Conserved_Variables_1D, dimGrid, dimBlock, 0, 0, dev_conserved, F_x, n_cells, x_off, n_ghost, dx, xbound, dt, gama, n_fields);
  CudaCheckError();


  #ifdef DE
  hipLaunchKernelGGL(Select_Internal_Energy_1D, dimGrid, dimBlock, 0, 0, dev_conserved, nx, n_ghost, n_fields);
  hipLaunchKernelGGL(Sync_Energies_1D, dimGrid, dimBlock, 0, 0, dev_conserved, nx, n_ghost, gama, n_fields);
  CudaCheckError();
  #endif

  return;


}

void Free_Memory_VL_1D() {

  // free the GPU memory
  cudaFree(dev_conserved);
  cudaFree(dev_conserved_half);
  cudaFree(Q_Lx);
  cudaFree(Q_Rx);
  cudaFree(F_x);

}

__global__ void Update_Conserved_Variables_1D_half(Real *dev_conserved, Real *dev_conserved_half, Real *dev_F, int n_cells, int n_ghost, Real dx, Real dt, Real gamma, int n_fields)
{
  int id, imo;
  Real dtodx = dt/dx;

  // get a global thread ID
  id = threadIdx.x + blockIdx.x * blockDim.x;

  #ifdef DE
  Real d, d_inv, vx, vy, vz;
  Real vx_imo, vx_ipo, P;
  int ipo;
  #endif

  // threads corresponding all cells except outer ring of ghost cells do the calculation
  if (id > 0 && id < n_cells-1)
  {
    imo = id-1;
    #ifdef DE
    d  =  dev_conserved[            id];
    d_inv = 1.0 / d;
    vx =  dev_conserved[1*n_cells + id] * d_inv;
    vy =  dev_conserved[2*n_cells + id] * d_inv;
    vz =  dev_conserved[3*n_cells + id] * d_inv;
    P  = (dev_conserved[4*n_cells + id] - 0.5*d*(vx*vx + vy*vy + vz*vz)) * (gamma - 1.0);
    //if (d < 0.0 || d != d) printf("Negative density before half step update.\n");
    //if (P < 0.0) printf("%d Negative pressure before half step update.\n", id);
    ipo = id+1;
    vx_imo = dev_conserved[1*n_cells + imo] / dev_conserved[imo];
    vx_ipo = dev_conserved[1*n_cells + ipo] / dev_conserved[ipo];
    #endif
    // update the conserved variable array
    dev_conserved_half[            id] = dev_conserved[            id] + dtodx * (dev_F[            imo] - dev_F[            id]);
    dev_conserved_half[  n_cells + id] = dev_conserved[  n_cells + id] + dtodx * (dev_F[  n_cells + imo] - dev_F[  n_cells + id]);
    dev_conserved_half[2*n_cells + id] = dev_conserved[2*n_cells + id] + dtodx * (dev_F[2*n_cells + imo] - dev_F[2*n_cells + id]);
    dev_conserved_half[3*n_cells + id] = dev_conserved[3*n_cells + id] + dtodx * (dev_F[3*n_cells + imo] - dev_F[3*n_cells + id]);
    dev_conserved_half[4*n_cells + id] = dev_conserved[4*n_cells + id] + dtodx * (dev_F[4*n_cells + imo] - dev_F[4*n_cells + id]);
    #ifdef SCALAR
    for (int i=0; i<NSCALARS; i++) {
      dev_conserved_half[(5+i)*n_cells + id] = dev_conserved[(5+i)*n_cells + id] + dtodx * (dev_F[(5+i)*n_cells + imo] - dev_F[(5+i)*n_cells + id]);
    }
    #endif
    #ifdef DE
    dev_conserved_half[(n_fields-1)*n_cells + id] = dev_conserved[(n_fields-1)*n_cells + id]
                                       + dtodx * (dev_F[(n_fields-1)*n_cells + imo] - dev_F[(n_fields-1)*n_cells + id])
                                       + 0.5*P*(dtodx*(vx_imo-vx_ipo));
    #endif
  }


}





#endif //VL
#endif //CUDA<|MERGE_RESOLUTION|>--- conflicted
+++ resolved
@@ -38,10 +38,6 @@
   int ny = 1;
   int nz = 1;
   int ngrid = (n_cells + TPB - 1) / TPB;
-<<<<<<< HEAD
-
-=======
->>>>>>> 0599ebaf
 
   // set the dimensions of the cuda grid
   dim3 dimGrid(ngrid, 1, 1);
