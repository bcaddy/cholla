--- conflicted
+++ resolved
@@ -1632,15 +1632,11 @@
     status = Write_HDF5_Dataset(file_id, dataspace_xy_id, dataset_buffer_dxy, "/d_xy");
     status = Write_HDF5_Dataset(file_id, dataspace_xz_id, dataset_buffer_dxz, "/d_xz");
     status = Write_HDF5_Dataset(file_id, dataspace_xy_id, dataset_buffer_Txy, "/T_xy");
-<<<<<<< HEAD
     status = Write_HDF5_Dataset(file_id, dataspace_xz_id, dataset_buffer_Txz, "/T_xz");
-=======
-    status = Write_HDF5_Dataset(file_id, dataspace_xy_id, dataset_buffer_Txz, "/T_xz");
   #ifdef DUST
     status = Write_HDF5_Dataset(file_id, dataspace_xy_id, dataset_buffer_dust_xy, "/d_dust_xy");
-    status = Write_HDF5_Dataset(file_id, dataspace_xy_id, dataset_buffer_dust_xz, "/d_dust_xz");
-  #endif
->>>>>>> c6f750a4
+    status = Write_HDF5_Dataset(file_id, dataspace_xz_id, dataset_buffer_dust_xz, "/d_dust_xz");
+  #endif
 
     // Free the dataspace ids
     status = H5Sclose(dataspace_xz_id);
