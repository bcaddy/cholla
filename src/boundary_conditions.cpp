/*! \file boundary_conditions.cpp
 *  \brief Definitions of the boundary conditions for various tests.
           Functions are members of the Grid3D class. */

#include<stdlib.h>
#include<stdio.h>
#include<math.h>
#include<string.h>
#include"grid3D.h"
#include"io.h"
#include"error_handling.h"
#include"mpi_routines.h"

#ifdef MPI_GPU
#include "omp.h"
#endif

/*! \fn void Set_Boundary_Conditions_Grid(parameters P)
 *  \brief Set the boundary conditions for all componentes based on info in the parameters structure. */
void Grid3D::Set_Boundary_Conditions_Grid( parameters P){
  
  #ifndef ONLY_PARTICLES
  // Dont transfer Hydro boundaries when only doing particles
  
  // Transfer Hydro Conserved boundaries 
  #ifdef CPU_TIME
  Timer.Start_Timer();
  #endif //CPU_TIME
  H.TRANSFER_HYDRO_BOUNDARIES = true;
  Set_Boundary_Conditions(P);
  H.TRANSFER_HYDRO_BOUNDARIES = false;
  #ifdef CPU_TIME
  Timer.End_and_Record_Time( 2 );
  #endif //CPU_TIME
  #endif //ONLY_PARTICLES

  // If the Gravity cuopling is on the CPU, the potential is not in the Conserved arrays,
  // and its boundaries need to be transfered separately
  #ifdef GRAVITY
  #ifdef CPU_TIME
  Timer.Start_Timer();
  #endif
  Grav.TRANSFER_POTENTIAL_BOUNDARIES = true;
  Set_Boundary_Conditions(P);
  Grav.TRANSFER_POTENTIAL_BOUNDARIES = false;
  #ifdef CPU_TIME
  Timer.End_and_Record_Time( 9 );
  #endif
  #endif
}

/*! \fn void Set_Boundary_Conditions(parameters P)
 *  \brief Set the boundary conditions based on info in the parameters structure. */
void Grid3D::Set_Boundary_Conditions(parameters P) {
  
  //Check Only one boundary type id being transfered 
  int n_bounds = 0;
  n_bounds += (int) H.TRANSFER_HYDRO_BOUNDARIES;
  #ifdef GRAVITY
  n_bounds += (int) Grav.TRANSFER_POTENTIAL_BOUNDARIES;
  #ifdef SOR
  n_bounds += (int) Grav.Poisson_solver.TRANSFER_POISSON_BOUNDARIES;
  #endif //SOR
  #endif //GRAVITY
  #ifdef PARTICLES
  n_bounds += (int) Particles.TRANSFER_PARTICLES_BOUNDARIES;
  n_bounds += (int) Particles.TRANSFER_DENSITY_BOUNDARIES;
  #endif
  
  if ( n_bounds > 1 ){
    printf("ERROR: More than one boundary type for transfer. N boundary types: %d\n", n_bounds );
    printf(" Boundary Hydro: %d\n", (int) H.TRANSFER_HYDRO_BOUNDARIES );
    #ifdef GRAVITY
    printf(" Boundary Potential: %d\n", (int) Grav.TRANSFER_POTENTIAL_BOUNDARIES );
    #ifdef SOR
    printf(" Boundary Poisson: %d\n", (int) Grav.Poisson_solver.TRANSFER_POISSON_BOUNDARIES );
    #endif //SOR
    #endif //GRAVITY
    #ifdef PARTICLES
    printf(" Boundary Particles: %d\n", (int) Particles.TRANSFER_PARTICLES_BOUNDARIES );
    printf(" Boundary Particles Density: %d\n", (int) Particles.TRANSFER_DENSITY_BOUNDARIES );
    #endif //PARTICLES
    exit(-1);
  }
  
  // If no boundaries are set to be transeferd then exit;
  if ( n_bounds == 0 ){
     printf( " Warning: No boundary type for transfer \n");
     return;
  }
  
  
#ifndef MPI_CHOLLA

  int flags[6] = {0,0,0,0,0,0};

  // Check for custom boundary conditions and set boundary flags
  if(Check_Custom_Boundary(&flags[0], P))
  {
    Custom_Boundary(P.custom_bcnd);
  }

  // set regular boundaries
  if(H.nx>1) {
    Set_Boundaries(0, flags);
    Set_Boundaries(1, flags);
  }
  if(H.ny>1) {
    Set_Boundaries(2, flags);
    Set_Boundaries(3, flags);
  }
  if(H.nz>1) {
    Set_Boundaries(4, flags);
    Set_Boundaries(5, flags);
  }
  
  #ifdef GRAVITY
  Grav.Set_Boundary_Flags( flags );
  #endif

#else  /*MPI_CHOLLA*/

  /*Set boundaries, including MPI exchanges*/
  
  Set_Boundaries_MPI(P);

#endif /*MPI_CHOLLA*/
}


/*! \fn int Check_Custom_Boundary(int *flags, struct parameters P)
 *  \brief Check for custom boundary conditions and set boundary flags. */
int Grid3D::Check_Custom_Boundary(int *flags, struct parameters P)
{

  /*check if any boundary is a custom boundary*/
  /*if yes, then return 1*/
  /*if no, then return 0*/
  /*additionally, set a flag for each boundary*/
  
  if(H.nx>1)
  {
    *(flags+0) = P.xl_bcnd;
    *(flags+1) = P.xu_bcnd;
  }
  if(H.ny>1)
  {
    *(flags+2) = P.yl_bcnd;
    *(flags+3) = P.yu_bcnd;
  }
  if(H.nz>1)
  {
    *(flags+4) = P.zl_bcnd;
    *(flags+5) = P.zu_bcnd;  
  }

  for (int i=0; i<6; i++)
  {
    if (!( (flags[i]>=0)&&(flags[i]<=5) ) )
    {
      chprintf("Invalid boundary conditions. Must select between 1 (periodic), 2 (reflective), 3 (transmissive), 4 (custom), 5 (mpi).\n");
      chexit(-1);
    }
    if (flags[i] == 4) {
      /*custom boundaries*/
      return 1;
    }
  }  
  /*no custom boundaries*/
  return 0;
}



/*! \fn void Set_Boundaries(int dir, int flags[])
 *  \brief Apply boundary conditions to the grid. */
void Grid3D::Set_Boundaries(int dir, int flags[])
{
  int i, j, k;
  int imin[3] = {0,0,0};
  int imax[3] = {H.nx,H.ny,H.nz};
  Real a[3]   = {1,1,1};  //sign of momenta
  int idx;    //index of a real cell
  int gidx;   //index of a ghost cell
       
  int nPB, nBoundaries;
  int *iaBoundary, *iaCell; 
  
#ifdef   MPI_CHOLLA
  /*if the cell face is an mpi boundary, exit */
  if(flags[dir]==5)
    return;
#endif /*MPI_CHOLLA*/



  #ifdef GRAVITY
    
  if ( Grav.TRANSFER_POTENTIAL_BOUNDARIES ){
    if ( flags[dir] == 1 ){
      // Set Periodic Boundaries for the ghost cells.
      if ( dir == 0 ) Copy_Potential_Boundaries( 0, 0, flags );
      if ( dir == 1 ) Copy_Potential_Boundaries( 0, 1, flags );
      if ( dir == 2 ) Copy_Potential_Boundaries( 1, 0, flags );
      if ( dir == 3 ) Copy_Potential_Boundaries( 1, 1, flags );
      if ( dir == 4 ) Copy_Potential_Boundaries( 2, 0, flags );
      if ( dir == 5 ) Copy_Potential_Boundaries( 2, 1, flags );
    }
    if ( flags[dir] == 3 ){
      
      #ifdef GRAVITY_GPU
      if ( dir == 0 ) Set_Potential_Boundaries_Isolated_GPU( 0, 0, flags );
      if ( dir == 1 ) Set_Potential_Boundaries_Isolated_GPU( 0, 1, flags );
      if ( dir == 2 ) Set_Potential_Boundaries_Isolated_GPU( 1, 0, flags );
      if ( dir == 3 ) Set_Potential_Boundaries_Isolated_GPU( 1, 1, flags );
      if ( dir == 4 ) Set_Potential_Boundaries_Isolated_GPU( 2, 0, flags );
      if ( dir == 5 ) Set_Potential_Boundaries_Isolated_GPU( 2, 1, flags );
      #else
      if ( dir == 0 ) Set_Potential_Boundaries_Isolated( 0, 0, flags );
      if ( dir == 1 ) Set_Potential_Boundaries_Isolated( 0, 1, flags );
      if ( dir == 2 ) Set_Potential_Boundaries_Isolated( 1, 0, flags );
      if ( dir == 3 ) Set_Potential_Boundaries_Isolated( 1, 1, flags );
      if ( dir == 4 ) Set_Potential_Boundaries_Isolated( 2, 0, flags );
      if ( dir == 5 ) Set_Potential_Boundaries_Isolated( 2, 1, flags );
      #endif//GRAVITY_GPU
    }
    return; 
  }
  #ifdef SOR 
  if ( Grav.Poisson_solver.TRANSFER_POISSON_BOUNDARIES ){
    if ( flags[dir] ==1 ){
      if ( dir == 0 ) Grav.Poisson_solver.Copy_Poisson_Boundary_Periodic( 0, 0 );
      if ( dir == 1 ) Grav.Poisson_solver.Copy_Poisson_Boundary_Periodic( 0, 1 );
      if ( dir == 2 ) Grav.Poisson_solver.Copy_Poisson_Boundary_Periodic( 1, 0 );
      if ( dir == 3 ) Grav.Poisson_solver.Copy_Poisson_Boundary_Periodic( 1, 1 );
      if ( dir == 4 ) Grav.Poisson_solver.Copy_Poisson_Boundary_Periodic( 2, 0 );
      if ( dir == 5 ) Grav.Poisson_solver.Copy_Poisson_Boundary_Periodic( 2, 1 );
    }
    return; 
  }
  #endif //SOR
  #endif //GRAVITY
  
  #ifdef PARTICLES
  if ( Particles.TRANSFER_DENSITY_BOUNDARIES ){
    if ( flags[dir] ==1 ){
      if ( dir == 0 ) Copy_Particles_Density_Boundaries( 0, 0 );
      if ( dir == 1 ) Copy_Particles_Density_Boundaries( 0, 1 );
      if ( dir == 2 ) Copy_Particles_Density_Boundaries( 1, 0 );
      if ( dir == 3 ) Copy_Particles_Density_Boundaries( 1, 1 );
      if ( dir == 4 ) Copy_Particles_Density_Boundaries( 2, 0 );
      if ( dir == 5 ) Copy_Particles_Density_Boundaries( 2, 1 );
    }
    return; 
  }
  #endif
  
  #ifdef PARTICLES
  if ( Particles.TRANSFER_PARTICLES_BOUNDARIES ){
    if ( flags[dir] ==1 ){
      #ifdef PARTICLES_CPU
      if ( dir == 0 ) Set_Particles_Boundary( 0, 0 );
      if ( dir == 1 ) Set_Particles_Boundary( 0, 1 );
      if ( dir == 2 ) Set_Particles_Boundary( 1, 0 );
      if ( dir == 3 ) Set_Particles_Boundary( 1, 1 );
      if ( dir == 4 ) Set_Particles_Boundary( 2, 0 );
      if ( dir == 5 ) Set_Particles_Boundary( 2, 1 );
      #endif//PARTICLES_CPU
      
      #ifdef PARTICLES_GPU
      if ( dir == 0 ) Set_Particles_Boundary_GPU( 0, 0 );
      if ( dir == 1 ) Set_Particles_Boundary_GPU( 0, 1 );
      if ( dir == 2 ) Set_Particles_Boundary_GPU( 1, 0 );
      if ( dir == 3 ) Set_Particles_Boundary_GPU( 1, 1 );
      if ( dir == 4 ) Set_Particles_Boundary_GPU( 2, 0 );
      if ( dir == 5 ) Set_Particles_Boundary_GPU( 2, 1 );
      #endif//PARTICLES_CPU
      
      
    }
    return; 
  }
  #endif//PARTICLES

  //get the extents of the ghost region we are initializing
  Set_Boundary_Extents(dir, &imin[0], &imax[0]);
  
  nPB = (imax[0]-imin[0]) * (imax[1]-imin[1]) * (imax[2]-imin[2]);
  iaBoundary = ( int * ) malloc ( sizeof ( int ) * nPB );
  iaCell     = ( int * ) malloc ( sizeof ( int ) * nPB );
  
  /*set ghost cells*/
  nBoundaries = 0;
  
  for (k=imin[2]; k<imax[2]; k++) {
    for (j=imin[1]; j<imax[1]; j++) {
      for (i=imin[0]; i<imax[0]; i++) {

        //reset sign of momenta
        a[0] = 1.;
        a[1] = 1.;
        a[2] = 1.;

        //find the ghost cell index
        gidx = i + j*H.nx + k*H.nx*H.ny; 

        //find the corresponding real cell index and momenta signs
        idx  = Set_Boundary_Mapping(i,j,k,flags,&a[0]);
        
        //idx will be >= 0 if the boundary mapping function has
        //not set this ghost cell by hand, for instance for analytical 
        //boundary conditions
        //
        //Otherwise, the boundary mapping function will set idx<0
        //if this ghost cell has been set by hand
        if(idx>=0)
          {
          iaBoundary[nBoundaries] = gidx;
          iaCell[nBoundaries]     = idx;
          nBoundaries++;
          }
      }
    }
  }
  
  #ifdef MPI_GPU
  Set_Hydro_Boundaries_GPU ( a, iaBoundary, iaCell, nBoundaries, dir, flags );
  #else
  Set_Hydro_Boundaries_CPU ( a, iaBoundary, iaCell, nBoundaries, dir, flags );
  #endif
  
  free ( iaBoundary );
  free ( iaCell );
}

void Grid3D::Set_Hydro_Boundaries_CPU 
       ( Real *Sign, int *iaBoundary, int *iaCell, int nBoundaries, 
         int dir, int *flags ) {

  Real *c_density, 
       *c_momentum_x, *c_momentum_y, *c_momentum_z, 
       *c_energy;
  #ifdef DE
  Real *c_gasEnergy;
  #endif
  #ifdef SCALAR
  Real *c_scalar;
  #endif

  c_density    = C.density;
  c_momentum_x = C.momentum_x;
  c_momentum_y = C.momentum_y;
  c_momentum_z = C.momentum_z;
  c_energy     = C.Energy;
  #ifdef DE
  c_gasEnergy  = C.GasEnergy;
  #endif
  #ifdef SCALAR
  c_scalar     = C.scalar;
  #endif
  
  for (int iB = 0; iB < nBoundaries; iB++ ) {
  
    //set the ghost cell value
    c_density[iaBoundary[iB]]    = c_density[iaCell[iB]];
    c_momentum_x[iaBoundary[iB]] = c_momentum_x[iaCell[iB]]*Sign[0];
    c_momentum_y[iaBoundary[iB]] = c_momentum_y[iaCell[iB]]*Sign[1];
    c_momentum_z[iaBoundary[iB]] = c_momentum_z[iaCell[iB]]*Sign[2];
    c_energy[iaBoundary[iB]]     = c_energy[iaCell[iB]];
    
    #ifdef DE
    c_gasEnergy[iaBoundary[iB]]  = c_gasEnergy[iaCell[iB]];
    #endif
    #ifdef SCALAR 
    for (int ii=0; ii<NSCALARS; ii++) {
      c_scalar[iaBoundary[iB] + ii*H.n_cells] 
        = c_scalar[iaCell[iB] + ii*H.n_cells];
    }
    #endif
    
    //for outflow boundaries, set momentum to restrict inflow
    
    if (flags[dir] == 3) {
      // first subtract kinetic energy from total
      c_energy[iaBoundary[iB]] -= 
        0.5*(c_momentum_x[iaBoundary[iB]] * c_momentum_x[iaBoundary[iB]] 
             + c_momentum_y[iaBoundary[iB]]*c_momentum_y[iaBoundary[iB]] 
             + c_momentum_z[iaBoundary[iB]]*c_momentum_z[iaBoundary[iB]])
             /c_density[iaBoundary[iB]];
    
      if (dir == 0) {
        c_momentum_x[iaBoundary[iB]] = fmin(c_momentum_x[iaBoundary[iB]], 0.0);
      }
      if (dir == 1) {
        c_momentum_x[iaBoundary[iB]] = fmax(c_momentum_x[iaBoundary[iB]], 0.0);
      }
      if (dir == 2) {
        c_momentum_y[iaBoundary[iB]] = fmin(c_momentum_y[iaBoundary[iB]], 0.0);
      }
      if (dir == 3) {
        c_momentum_y[iaBoundary[iB]] = fmax(c_momentum_y[iaBoundary[iB]], 0.0);
      }
      if (dir == 4) {
        c_momentum_z[iaBoundary[iB]] = fmin(c_momentum_z[iaBoundary[iB]], 0.0);
      }
      if (dir == 5) {
        c_momentum_z[iaBoundary[iB]] = fmax(c_momentum_z[iaBoundary[iB]], 0.0);
      }
      // now re-add the new kinetic energy
      c_energy[iaBoundary[iB]] += 
        0.5*(c_momentum_x[iaBoundary[iB]]*c_momentum_x[iaBoundary[iB]] 
             + c_momentum_y[iaBoundary[iB]]*c_momentum_y[iaBoundary[iB]] 
             + c_momentum_z[iaBoundary[iB]]*c_momentum_z[iaBoundary[iB]])
            /c_density[iaBoundary[iB]]; 
    }
          
  }      
}

void Grid3D::Set_Hydro_Boundaries_GPU
       ( Real *Sign, int *iaBoundary, int *iaCell, int nBoundaries, 
         int dir, int *flags ) {

  int n_cells;
  Real *c_density, 
       *c_momentum_x, *c_momentum_y, *c_momentum_z, 
       *c_energy;
  #ifdef DE
  Real *c_gasEnergy;
  #endif
  #ifdef SCALAR
  Real *c_scalar;
  #endif

  c_density    = C.d_density;
  c_momentum_x = C.d_momentum_x;
  c_momentum_y = C.d_momentum_y;
  c_momentum_z = C.d_momentum_z;
  c_energy     = C.d_Energy;
  #ifdef DE
  c_gasEnergy  = C.d_GasEnergy;
  #endif
  #ifdef SCALAR
  c_scalar     = C.d_scalar;
<<<<<<< HEAD
  #endif
  
  #ifdef GPU_MPI
  omp_target_associate_ptr 
    (c_density, C.d_density, H.n_cells*sizeof(Real), 0, 0);
  omp_target_associate_ptr 
    (c_momentum_x, C.d_momentum_x, H.n_cells*sizeof(Real), 0, 0);
  omp_target_associate_ptr 
    (c_momentum_y, C.d_momentum_y, H.n_cells*sizeof(Real), 0, 0);
  omp_target_associate_ptr 
    (c_momentum_z, C.d_momentum_z, H.n_cells*sizeof(Real), 0, 0);
  omp_target_associate_ptr 
    (c_energy, C.d_Energy, H.n_cells*sizeof(Real), 0, 0);
  #ifdef DE
  omp_target_associate_ptr 
    (c_gasEnergy, C.d_GasEnergy, H.n_cells*sizeof(Real), 0, 0);
  #endif
  #ifdef SCALAR  
  omp_target_associate_ptr 
    (c_scalar, C.d_scalar, H.n_cells*sizeof(Real), 0, 0);
  #endif
  #endif //GPU_MPI

=======
  n_cells      = H.n_cells;
  
  #pragma omp target data map \
    ( to: iaCell[0:nBoundaries], iaBoundary[0:nBoundaries], Sign[0:3] )
  {
>>>>>>> ce43a7dc
  #pragma omp target teams distribute parallel for \
    is_device_ptr ( c_density, c_momentum_x, c_momentum_y, \
                    c_momentum_z, c_energy, c_gasEnergy, c_scalar ) 
  for (int iB = 0; iB < nBoundaries; iB++ ) {
    //set the ghost cell value
    c_density[iaBoundary[iB]]    = c_density[iaCell[iB]];
    c_momentum_x[iaBoundary[iB]] = c_momentum_x[iaCell[iB]]*Sign[0];
    c_momentum_y[iaBoundary[iB]] = c_momentum_y[iaCell[iB]]*Sign[1];
    c_momentum_z[iaBoundary[iB]] = c_momentum_z[iaCell[iB]]*Sign[2];
    c_energy[iaBoundary[iB]]     = c_energy[iaCell[iB]];
<<<<<<< HEAD
=======

>>>>>>> ce43a7dc
    #ifdef DE
    c_gasEnergy[iaBoundary[iB]]  = c_gasEnergy[iaCell[iB]];
    #endif
    #ifdef SCALAR 
    for (int ii=0; ii<NSCALARS; ii++) {
      c_scalar[iaBoundary[iB] + ii*n_cells] 
        = c_scalar[iaCell[iB] + ii*n_cells];
      }
    #endif
    }
  
  if ( flags[dir] == 3 ) {
    #pragma omp target teams distribute parallel for \
      is_device_ptr ( c_density, c_momentum_x, c_momentum_y, \
                      c_momentum_z, c_energy, c_gasEnergy, c_scalar )
    for (int iB = 0; iB < nBoundaries; iB++ ) {
      c_energy[iaBoundary[iB]] -= 
        0.5*(c_momentum_x[iaBoundary[iB]] * c_momentum_x[iaBoundary[iB]] 
             + c_momentum_y[iaBoundary[iB]]*c_momentum_y[iaBoundary[iB]] 
             + c_momentum_z[iaBoundary[iB]]*c_momentum_z[iaBoundary[iB]])
             /c_density[iaBoundary[iB]];
      
      if (dir == 0) {
        c_momentum_x[iaBoundary[iB]] = fmin(c_momentum_x[iaBoundary[iB]], 0.0);
        }
      if (dir == 1) {
        c_momentum_x[iaBoundary[iB]] = fmax(c_momentum_x[iaBoundary[iB]], 0.0);
        }
      if (dir == 2) {
        c_momentum_y[iaBoundary[iB]] = fmin(c_momentum_y[iaBoundary[iB]], 0.0);
        }
      if (dir == 3) {
        c_momentum_y[iaBoundary[iB]] = fmax(c_momentum_y[iaBoundary[iB]], 0.0);
        }
      if (dir == 4) {
        c_momentum_z[iaBoundary[iB]] = fmin(c_momentum_z[iaBoundary[iB]], 0.0);
        }
      if (dir == 5) {
        c_momentum_z[iaBoundary[iB]] = fmax(c_momentum_z[iaBoundary[iB]], 0.0);
        }
      // now re-add the new kinetic energy
      c_energy[iaBoundary[iB]] += 
        0.5*(c_momentum_x[iaBoundary[iB]]*c_momentum_x[iaBoundary[iB]] 
             + c_momentum_y[iaBoundary[iB]]*c_momentum_y[iaBoundary[iB]] 
             + c_momentum_z[iaBoundary[iB]]*c_momentum_z[iaBoundary[iB]])
            /c_density[iaBoundary[iB]];
      }
    }
  }
<<<<<<< HEAD
  
  #ifdef GPU_MPI
  omp_target_disassociate_ptr(c_density, 0);
  omp_target_disassociate_ptr(c_momentum_x, 0);
  omp_target_disassociate_ptr(c_momentum_y, 0);
  omp_target_disassociate_ptr(c_momentum_z, 0);
  omp_target_disassociate_ptr(c_energy, 0);
  #ifdef DE
  omp_target_disassociate_ptr(c_gasEnergy, 0);
  #endif
  #ifdef SCALAR
  omp_target_disassociate_ptr(c_scalar, 0);
  #endif
  #endif // GPU_MPI
=======
>>>>>>> ce43a7dc
}


/*! \fn Set_Boundary_Extents(int dir, int *imin, int *imax)
 *  \brief Set the extents of the ghost region we are initializing. */
void Grid3D::Set_Boundary_Extents(int dir, int *imin, int *imax)
{
  int il, iu, jl, ju, kl, ku;
  jl = 0;
  ju = H.ny;
  kl = 0;
  ku = H.nz;
  if (H.ny > 1) {
    jl = H.n_ghost;
    ju = H.ny-H.n_ghost;
  }
  if (H.nz > 1) {
    kl = H.n_ghost;
    ku = H.nz-H.n_ghost;
  }

  il = 0;
  iu = H.n_ghost;
  /*lower x face*/
  if(dir==0)
  {
    *(imin) = il;
    *(imax) = iu;
    *(imin+1) = jl;
    *(imax+1) = ju;
    *(imin+2) = kl;
    *(imax+2) = ku;
  }
  il = H.nx-H.n_ghost;
  iu = H.nx;
  /*upper x face*/
  if(dir==1)
  {
    *(imin) = il;
    *(imax) = iu;
    *(imin+1) = jl;
    *(imax+1) = ju;
    *(imin+2) = kl;
    *(imax+2) = ku;
  }
  il = 0;
  iu = H.nx;
  jl = 0;
  ju = H.n_ghost;
  /*lower y face*/
  if(dir==2)
  {
    *(imin) = il;
    *(imax) = iu;
    *(imin+1) = jl;
    *(imax+1) = ju;
    *(imin+2) = kl;
    *(imax+2) = ku;
  }
  jl = H.ny-H.n_ghost;
  ju = H.ny;
  /*upper y face*/
  if(dir==3)
  {
    *(imin) = il;
    *(imax) = iu;
    *(imin+1) = jl;
    *(imax+1) = ju;
    *(imin+2) = kl;
    *(imax+2) = ku;
  }
  jl = 0;
  ju = H.ny;
  kl = 0;
  ku = H.n_ghost;
  /*lower z face*/
  if(dir==4)
  {
    *(imin) = il;
    *(imax) = iu;
    *(imin+1) = jl;
    *(imax+1) = ju;
    *(imin+2) = kl;
    *(imax+2) = ku;
  }
  kl = H.nz-H.n_ghost;
  ku = H.nz;
  /*upper z face*/
  if(dir==5)
  {
    *(imin) = il;
    *(imax) = iu;
    *(imin+1) = jl;
    *(imax+1) = ju;
    *(imin+2) = kl;
    *(imax+2) = ku;
  }
}

/*! \fn Set_Boundary_Mapping(int ig, int jg, int kg, int flags[], Real *a)
 *  \brief Given the i,j,k index of a ghost cell, return the index of the
    corresponding real cell, and reverse the momentum if necessary. */
int Grid3D::Set_Boundary_Mapping(int ig, int jg, int kg, int flags[], Real *a)
{
  // index of real cell we're mapping to
  int ir, jr, kr, idx;
  ir = jr = kr = idx = 0;

  /* 1D */
  if (H.nx>1) {

    // set index on -x face
    if (ig < H.n_ghost) {
      ir = Find_Index(ig, H.nx, flags[0], 0, &a[0]);
    }
    // set index on +x face
    else if (ig >= H.nx-H.n_ghost) {
      ir = Find_Index(ig, H.nx, flags[1], 1, &a[0]);
    }
    // set i index for multi-D problems
    else {
      ir = ig;
    }

    // if custom x boundaries are needed, set index to -1 and return
    if (ir < 0) {
      return idx = -1;
    }

    // otherwise add i index to ghost cell mapping
    idx += ir;

  }

  /* 2D */
  if (H.ny > 1) {

    // set index on -y face
    if (jg < H.n_ghost) {
      jr = Find_Index(jg, H.ny, flags[2], 0, &a[1]);
    }
    // set index on +y face
    else if (jg >= H.ny-H.n_ghost) {
      jr = Find_Index(jg, H.ny, flags[3], 1, &a[1]);
    }
    // set j index for multi-D problems
    else {
      jr = jg;
    }

    // if custom y boundaries are needed, set index to -1 and return
    if (jr < 0) {
      return idx = -1;
    }
    
    // otherwise add j index to ghost cell mapping
    idx += H.nx*jr;

  }

  /* 3D */
  if (H.nz > 1) {

    // set index on -z face
    if (kg < H.n_ghost) {
      kr = Find_Index(kg, H.nz, flags[4], 0, &a[2]);
    }
    // set index on +z face
    else if (kg >= H.nz-H.n_ghost) {
      kr = Find_Index(kg, H.nz, flags[5], 1, &a[2]);
    }
    // set k index for multi-D problems
    else {
      kr = kg;
    }

    // if custom z boundaries are needed, set index to -1 and return
    if (kr < 0) {
      return idx = -1;
    }

    // otherwise add k index to ghost cell mapping
    idx += H.nx*H.ny*kr;

  }

  return idx;
}

/*! \fn int Find_Index(int ig, int nx, int flag, int face, Real *a)
 *  \brief Given a ghost cell index and boundary flag, 
    return the index of the corresponding real cell. */
int Grid3D::Find_Index(int ig, int nx, int flag, int face, Real *a)
{
  int id;

  // lower face
  if (face==0) {
    switch(flag)
    {
      // periodic
      case 1: id = ig+nx-2*H.n_ghost;
        break;
      // reflective
      case 2: id = 2*H.n_ghost-ig-1;
        *(a) = -1.0;
        break;
      // transmissive
      case 3: id = H.n_ghost;
        break;
      // custom
      case 4: id = -1;
        break;
      // MPI
      case 5: id = ig;
        break;
      // default is periodic
      default: id = ig+nx-2*H.n_ghost;
    }
  }
  // upper face
  else {
    switch(flag)
    {
      // periodic
      case 1: id = ig-nx+2*H.n_ghost;
        break;
      // reflective
      case 2: id = 2*(nx-H.n_ghost)-ig-1;
        *(a) = -1.0;
        break;
      // transmissive
      case 3: id = nx-H.n_ghost-1;
        break;
      // custom
      case 4: id = -1;
        break;
      // MPI
      case 5: id = ig;
        break;
      // default is periodic
      default: id = ig-nx+2*H.n_ghost;
    }
  }

  return id;
}

/*! \fn void Custom_Boundary(char bcnd[MAXLEN])
 *  \brief Select appropriate custom boundary function. */
void Grid3D::Custom_Boundary(char bcnd[MAXLEN])
{
  if (strcmp(bcnd, "noh")==0) {
    Noh_Boundary();
  }
  else {
    printf("ABORT: %s -> Unknown custom boundary condition.\n", bcnd);
    exit(0);
  }
}



/*! \fn void Noh_Boundary()
 *  \brief Apply analytic boundary conditions to +x, +y (and +z) faces, 
    as per the Noh problem in Liska, 2003, or in Stone, 2008. */
void Grid3D::Noh_Boundary()
{
  int i, j, k, id;
  Real x_pos, y_pos, z_pos, r;
  Real vx, vy, vz, d_0, P_0, P;

  d_0 = 1.0;
  P_0 = 1.0e-6;

  // set exact boundaries on the +x face
  for (k=0; k<H.nz; k++) {
    for (j=0; j<H.ny; j++) {
      for (i=H.nx-H.n_ghost; i<H.nx; i++) {

        id = i + j*H.nx + k*H.nx*H.ny;
        // get the (centered) x, y, and z positions at (x,y,z)
        Get_Position(i, j, k, &x_pos, &y_pos, &z_pos);
        if (H.nz > 1) r = sqrt(x_pos*x_pos + y_pos*y_pos+ z_pos*z_pos);
        else r = sqrt(x_pos*x_pos + y_pos*y_pos);
        // set the velocities
        vx = -x_pos / r;
        vy = -y_pos / r;
        if (H.nz > 1) vz = -z_pos / r;
        else vz = 0;
        // set the conserved quantities
        if (H.nz > 1) C.density[id] = d_0*(1.0 + H.t/r)*(1.0 + H.t/r);
        else C.density[id]    = d_0*(1.0 + H.t/r);
        C.momentum_x[id] = vx*C.density[id];
        C.momentum_y[id] = vy*C.density[id];
        C.momentum_z[id] = vz*C.density[id];
        C.Energy[id]     = P_0/(gama-1.0) + 0.5*C.density[id];

      }
    }
  }
  
  // set exact boundaries on the +y face
  for (k=0; k<H.nz; k++) {
    for (j=H.ny-H.n_ghost; j<H.ny; j++) {
      for (i=0; i<H.nx; i++) {

        id = i + j*H.nx + k*H.nx*H.ny;
        // get the (centered) x, y, and z positions at (x,y,z)
        Get_Position(i, j, k, &x_pos, &y_pos, &z_pos);
        if (H.nz > 1) r = sqrt(x_pos*x_pos + y_pos*y_pos+ z_pos*z_pos);
        else r = sqrt(x_pos*x_pos + y_pos*y_pos);
        // set the velocities
        vx = -x_pos / r;
        vy = -y_pos / r;
        if (H.nz > 1) vz = -z_pos / r;
        else vz = 0;
        // set the conserved quantities
        if (H.nz > 1) C.density[id] = d_0*(1.0 + H.t/r)*(1.0 + H.t/r);
        else C.density[id]    = d_0*(1.0 + H.t/r);
        C.momentum_x[id] = vx*C.density[id];
        C.momentum_y[id] = vy*C.density[id];
        C.momentum_z[id] = vz*C.density[id];
        C.Energy[id]     = P_0/(gama-1.0) + 0.5*C.density[id];

      }
    }
  }

  // set exact boundaries on the +z face
  if (H.nz > 1) {

    for (k=H.nz-H.n_ghost; k<H.nz; k++) {
      for (j=0; j<H.ny; j++) {
        for (i=0; i<H.nx; i++) {

          id = i + j*H.nx + k*H.nx*H.ny;
          // get the (centered) x, y, and z positions at (x,y,z)
          Get_Position(i, j, k, &x_pos, &y_pos, &z_pos);
          r = sqrt(x_pos*x_pos + y_pos*y_pos+ z_pos*z_pos);
          // set the velocities
          vx = -x_pos / r;
          vy = -y_pos / r;
          vz = -z_pos / r;
          // set the conserved quantities
          C.density[id]    = d_0*(1.0 + H.t/r)*(1.0 + H.t/r);
          C.momentum_x[id] = vx*C.density[id];
          C.momentum_y[id] = vy*C.density[id];
          C.momentum_z[id] = vz*C.density[id];
          C.Energy[id]     = P_0/(gama-1.0) + 0.5*C.density[id];

        }
      }
    }

  }

}

<|MERGE_RESOLUTION|>--- conflicted
+++ resolved
@@ -442,37 +442,12 @@
   #endif
   #ifdef SCALAR
   c_scalar     = C.d_scalar;
-<<<<<<< HEAD
-  #endif
-  
-  #ifdef GPU_MPI
-  omp_target_associate_ptr 
-    (c_density, C.d_density, H.n_cells*sizeof(Real), 0, 0);
-  omp_target_associate_ptr 
-    (c_momentum_x, C.d_momentum_x, H.n_cells*sizeof(Real), 0, 0);
-  omp_target_associate_ptr 
-    (c_momentum_y, C.d_momentum_y, H.n_cells*sizeof(Real), 0, 0);
-  omp_target_associate_ptr 
-    (c_momentum_z, C.d_momentum_z, H.n_cells*sizeof(Real), 0, 0);
-  omp_target_associate_ptr 
-    (c_energy, C.d_Energy, H.n_cells*sizeof(Real), 0, 0);
-  #ifdef DE
-  omp_target_associate_ptr 
-    (c_gasEnergy, C.d_GasEnergy, H.n_cells*sizeof(Real), 0, 0);
-  #endif
-  #ifdef SCALAR  
-  omp_target_associate_ptr 
-    (c_scalar, C.d_scalar, H.n_cells*sizeof(Real), 0, 0);
-  #endif
-  #endif //GPU_MPI
-
-=======
+  #endif
   n_cells      = H.n_cells;
   
   #pragma omp target data map \
     ( to: iaCell[0:nBoundaries], iaBoundary[0:nBoundaries], Sign[0:3] )
   {
->>>>>>> ce43a7dc
   #pragma omp target teams distribute parallel for \
     is_device_ptr ( c_density, c_momentum_x, c_momentum_y, \
                     c_momentum_z, c_energy, c_gasEnergy, c_scalar ) 
@@ -483,10 +458,6 @@
     c_momentum_y[iaBoundary[iB]] = c_momentum_y[iaCell[iB]]*Sign[1];
     c_momentum_z[iaBoundary[iB]] = c_momentum_z[iaCell[iB]]*Sign[2];
     c_energy[iaBoundary[iB]]     = c_energy[iaCell[iB]];
-<<<<<<< HEAD
-=======
-
->>>>>>> ce43a7dc
     #ifdef DE
     c_gasEnergy[iaBoundary[iB]]  = c_gasEnergy[iaCell[iB]];
     #endif
@@ -536,23 +507,6 @@
       }
     }
   }
-<<<<<<< HEAD
-  
-  #ifdef GPU_MPI
-  omp_target_disassociate_ptr(c_density, 0);
-  omp_target_disassociate_ptr(c_momentum_x, 0);
-  omp_target_disassociate_ptr(c_momentum_y, 0);
-  omp_target_disassociate_ptr(c_momentum_z, 0);
-  omp_target_disassociate_ptr(c_energy, 0);
-  #ifdef DE
-  omp_target_disassociate_ptr(c_gasEnergy, 0);
-  #endif
-  #ifdef SCALAR
-  omp_target_disassociate_ptr(c_scalar, 0);
-  #endif
-  #endif // GPU_MPI
-=======
->>>>>>> ce43a7dc
 }
 
 
