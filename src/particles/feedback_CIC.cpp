--- conflicted
+++ resolved
@@ -184,7 +184,6 @@
   bool ignore, in_local, is_resolved;
 
   for ( pIndx=p_start; pIndx < p_end; pIndx++ ){
-<<<<<<< HEAD
     pos_x = Particles.pos_x[pIndx];
     pos_y = Particles.pos_y[pIndx];
     pos_z = Particles.pos_z[pIndx];
@@ -211,50 +210,22 @@
     indx_y = (int) floor( ( pos_y - yMin - 0.5*H.dy ) / H.dy );
     indx_z = (int) floor( ( pos_z - zMin - 0.5*H.dz ) / H.dz );
 
-    in_local = (pos_x >= H.xblocal && pos_x < H.xblocal + H.domlen_x) &&
-               (pos_y >= H.yblocal && pos_y < H.yblocal + H.domlen_y) &&
-               (pos_z >= H.zblocal && pos_z < H.zblocal + H.domlen_z);
+    in_local = (pos_x >= H.xblocal && pos_x < H.xblocal_max) &&
+               (pos_y >= H.yblocal && pos_y < H.yblocal_max) &&
+               (pos_z >= H.zblocal && pos_z < H.zblocal_max);
     if (!in_local) {
-=======
-    ignore = false;
-    in_local = true;
-    // pMass = Particles.mass[pIndx] * dV_inv;
-    x_pos = Particles.pos_x[pIndx];
-    y_pos = Particles.pos_y[pIndx];
-    z_pos = Particles.pos_z[pIndx];
-    Get_Indexes_CIC( xMin, yMin, zMin, H.dx, H.dy, H.dz, x_pos, y_pos, z_pos, indx_x, indx_y, indx_z );
-    if ( indx_x < -1 ) ignore = true;
-    if ( indx_y < -1 ) ignore = true;
-    if ( indx_z < -1 ) ignore = true;
-    if ( indx_x > nx_g-3  ) ignore = true;
-    if ( indx_y > ny_g-3  ) ignore = true;
-    if ( indx_y > nz_g-3  ) ignore = true;
-    if ( x_pos < H.xblocal || x_pos >= H.xblocal_max ) in_local = false;
-    if ( y_pos < H.yblocal || y_pos >= H.yblocal_max ) in_local = false;
-    if ( z_pos < H.zblocal || z_pos >= H.zblocal_max ) in_local = false;
-    if ( ! in_local  ) {
->>>>>>> 363444c9
       std::cout << " Cluster_FeedbackError:" << std::endl;
       #ifdef PARTICLE_IDS
       std::cout << " Particle outside local  domain    pID: " << Particles.partIDs[pIndx] << std::endl;
       #else
       std::cout << " Particle outside local  domain " << std::endl;
       #endif
-<<<<<<< HEAD
-      std::cout << "  Domain X: " << xMin <<  "  " << H.xblocal + H.domlen_x << std::endl;
-      std::cout << "  Domain Y: " << yMin <<  "  " << H.yblocal + H.domlen_y << std::endl;
-      std::cout << "  Domain Z: " << zMin <<  "  " << H.zblocal + H.domlen_z << std::endl;
+      std::cout << "  Domain X: " << xMin <<  "  " << H.xblocal_max << std::endl;
+      std::cout << "  Domain Y: " << yMin <<  "  " << H.yblocal_max << std::endl;
+      std::cout << "  Domain Z: " << zMin <<  "  " << H.zblocal_max << std::endl;
       std::cout << "  Particle X: " << pos_x << std::endl;
       std::cout << "  Particle Y: " << pos_y << std::endl;
       std::cout << "  Particle Z: " << pos_z << std::endl;
-=======
-      std::cout << "  Domain X: " << xMin <<  "  " << H.xblocal_max << std::endl;
-      std::cout << "  Domain Y: " << yMin <<  "  " << H.xblocal_max << std::endl;
-      std::cout << "  Domain Z: " << zMin <<  "  " << H.xblocal_max << std::endl;
-      std::cout << "  Particle X: " << x_pos << std::endl;
-      std::cout << "  Particle Y: " << y_pos << std::endl;
-      std::cout << "  Particle Z: " << z_pos << std::endl;
->>>>>>> 363444c9
       continue;
     }
 
