--- conflicted
+++ resolved
@@ -698,7 +698,6 @@
     y   = R * sin(phi);
     z   = zDist(generator);
 
-<<<<<<< HEAD
     // set creation time of cluster on how long
     // it would take star formation to add that
     // much mass
@@ -708,17 +707,6 @@
     if (x < G.xMin || x >= G.xMax) continue;
     if (y < G.yMin || y >= G.yMax) continue;
     if (z < G.zMin || z >= G.zMax) continue;
-=======
-    if (x < G.xMin || x >= G.xMax) {
-      continue;
-    }
-    if (y < G.yMin || y >= G.yMax) {
-      continue;
-    }
-    if (z < G.zMin || z >= G.zMax) {
-      continue;
-    }
->>>>>>> 4ee3a432
 
     ac   = fabs(Galaxies::MW.gr_disk_D3D(R, 0) + Galaxies::MW.gr_halo_D3D(R, 0));
     vPhi = sqrt(R * ac);
