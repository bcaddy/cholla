--- conflicted
+++ resolved
@@ -106,11 +106,7 @@
                                                             velocityZ, cellSizeX, cellSizeY, cellSizeZ, gamma);
 
   // Check results
-<<<<<<< HEAD
-  testingUtilities::Check_Results(fiducialInverseCrossingTime, testInverseCrossingTime, "inverse crossing time");
-=======
-  testing_utilities::checkResults(fiducialInverseCrossingTime, testInverseCrossingTime, "inverse crossing time");
->>>>>>> 8c555b62
+  testing_utilities::Check_Results(fiducialInverseCrossingTime, testInverseCrossingTime, "inverse crossing time");
 }
 // =============================================================================
 // End of tests for the hydroInverseCrossingTime function
@@ -144,11 +140,7 @@
                              magneticZ, cellSizeX, cellSizeY, cellSizeZ, gamma);
 
   // Check results
-<<<<<<< HEAD
-  testingUtilities::Check_Results(fiducialInverseCrossingTime, testInverseCrossingTime, "inverse crossing time");
-=======
-  testing_utilities::checkResults(fiducialInverseCrossingTime, testInverseCrossingTime, "inverse crossing time");
->>>>>>> 8c555b62
+  testing_utilities::Check_Results(fiducialInverseCrossingTime, testInverseCrossingTime, "inverse crossing time");
 }
 // =============================================================================
 // End of tests for the mhdInverseCrossingTime function
