--- conflicted
+++ resolved
@@ -142,7 +142,6 @@
 }
 // =============================================================================
 // End of tests for the mhdInverseCrossingTime function
-<<<<<<< HEAD
 // =============================================================================
 
 TEST(tHYDROScalarFloor, CorrectInputExpectCorrectOutput)
@@ -190,9 +189,4 @@
   hipLaunchKernelGGL(Scalar_Floor_Kernel, dim1dGrid, dim1dBlock, 0, 0, dev_conserved.data(), nx, ny, nz, n_ghost,
                      field_num, scalar_floor);
   testing_utilities::Check_Results(host_conserved.at(field_num), dev_conserved.at(field_num), "at floor");
-}
-
-#endif  // CUDA
-=======
-// =============================================================================
->>>>>>> 5ff572c7
+}