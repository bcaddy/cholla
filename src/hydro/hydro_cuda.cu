/*! \file hydro_cuda.cu
 *  \brief Definitions of functions used in all cuda integration algorithms. */
#ifdef CUDA

#include <stdio.h>
#include <math.h>
#include <float.h>

#include "../utils/gpu.hpp"
#include "../global/global.h"
#include "../global/global_cuda.h"
#include "../hydro/hydro_cuda.h"
#include "../gravity/gravity_cuda.h"
#include "../utils/hydro_utilities.h"
#include "../utils/cuda_utilities.h"
#include "../utils/reduction_utilities.h"


__global__ void Update_Conserved_Variables_1D(Real *dev_conserved, Real *dev_F, int n_cells, int x_off, int n_ghost, Real dx, Real xbound, Real dt, Real gamma, int n_fields)
{
  int id;
  #ifdef STATIC_GRAV
  Real d, d_inv, vx;
  Real gx, d_n, d_inv_n, vx_n;
  gx = 0.0;
  #endif

  Real dtodx = dt/dx;

  // get a global thread ID
  id = threadIdx.x + blockIdx.x * blockDim.x;


  // threads corresponding to real cells do the calculation
  if (id > n_ghost - 1 && id < n_cells-n_ghost)
  {
    #ifdef STATIC_GRAV
    d  =  dev_conserved[            id];
    d_inv = 1.0 / d;
    vx =  dev_conserved[1*n_cells + id] * d_inv;
    #endif

    // update the conserved variable array
    dev_conserved[            id] += dtodx * (dev_F[            id-1] - dev_F[            id]);
    dev_conserved[  n_cells + id] += dtodx * (dev_F[  n_cells + id-1] - dev_F[  n_cells + id]);
    dev_conserved[2*n_cells + id] += dtodx * (dev_F[2*n_cells + id-1] - dev_F[2*n_cells + id]);
    dev_conserved[3*n_cells + id] += dtodx * (dev_F[3*n_cells + id-1] - dev_F[3*n_cells + id]);
    dev_conserved[4*n_cells + id] += dtodx * (dev_F[4*n_cells + id-1] - dev_F[4*n_cells + id]);
    #ifdef SCALAR
    for (int i=0; i<NSCALARS; i++) {
      dev_conserved[(5+i)*n_cells + id] += dtodx * (dev_F[(5+i)*n_cells + id-1] - dev_F[(5+i)*n_cells + id]);
    }
    #endif
    #ifdef DE
    dev_conserved[(n_fields-1)*n_cells + id] += dtodx * (dev_F[(n_fields-1)*n_cells + id-1] - dev_F[(n_fields-1)*n_cells + id]);
    #endif
    #ifdef STATIC_GRAV // add gravitational source terms, time averaged from n to n+1
    calc_g_1D(id, x_off, n_ghost, dx, xbound, &gx);
    d_n  =  dev_conserved[            id];
    d_inv_n = 1.0 / d_n;
    vx_n =  dev_conserved[1*n_cells + id] * d_inv_n;
    dev_conserved[  n_cells + id] += 0.5*dt*gx*(d + d_n);
    dev_conserved[4*n_cells + id] += 0.25*dt*gx*(d + d_n)*(vx + vx_n);
    #endif
    if (dev_conserved[id] != dev_conserved[id]) printf("%3d Thread crashed in final update. %f\n", id, dev_conserved[id]);
    /*
    d  =  dev_conserved[            id];
    d_inv = 1.0 / d;
    vx =  dev_conserved[1*n_cells + id] * d_inv;
    vy =  dev_conserved[2*n_cells + id] * d_inv;
    vz =  dev_conserved[3*n_cells + id] * d_inv;
    P  = (dev_conserved[4*n_cells + id] - 0.5*d*(vx*vx + vy*vy + vz*vz)) * (gamma - 1.0);
    if (P < 0.0) printf("%d Negative pressure after final update.\n", id);
    */
  }


}


__global__ void Update_Conserved_Variables_2D(Real *dev_conserved, Real *dev_F_x, Real *dev_F_y, int nx, int ny, int x_off, int y_off, int n_ghost, Real dx, Real dy, Real xbound, Real ybound, Real dt, Real gamma, int n_fields)
{
  int id, xid, yid, n_cells;
  int imo, jmo;

  #ifdef STATIC_GRAV
  Real d, d_inv, vx, vy;
  Real gx, gy, d_n, d_inv_n, vx_n, vy_n;
  gx = 0.0;
  gy = 0.0;
  #endif

  Real dtodx = dt/dx;
  Real dtody = dt/dy;

  n_cells = nx*ny;

  // get a global thread ID
  int blockId = blockIdx.x + blockIdx.y*gridDim.x;
  id = threadIdx.x + blockId * blockDim.x;
  yid = id / nx;
  xid = id - yid*nx;
  imo = xid-1 + yid*nx;
  jmo = xid + (yid-1)*nx;

  // threads corresponding to real cells do the calculation
  if (xid > n_ghost-1 && xid < nx-n_ghost && yid > n_ghost-1 && yid < ny-n_ghost)
  {
    #ifdef STATIC_GRAV
    d  =  dev_conserved[            id];
    d_inv = 1.0 / d;
    vx =  dev_conserved[1*n_cells + id] * d_inv;
    vy =  dev_conserved[2*n_cells + id] * d_inv;
    #endif
    // update the conserved variable array
    dev_conserved[            id] += dtodx * (dev_F_x[            imo] - dev_F_x[            id])
                                  +  dtody * (dev_F_y[            jmo] - dev_F_y[            id]);
    dev_conserved[  n_cells + id] += dtodx * (dev_F_x[  n_cells + imo] - dev_F_x[  n_cells + id])
                                  +  dtody * (dev_F_y[  n_cells + jmo] - dev_F_y[  n_cells + id]);
    dev_conserved[2*n_cells + id] += dtodx * (dev_F_x[2*n_cells + imo] - dev_F_x[2*n_cells + id])
                                  +  dtody * (dev_F_y[2*n_cells + jmo] - dev_F_y[2*n_cells + id]);
    dev_conserved[3*n_cells + id] += dtodx * (dev_F_x[3*n_cells + imo] - dev_F_x[3*n_cells + id])
                                  +  dtody * (dev_F_y[3*n_cells + jmo] - dev_F_y[3*n_cells + id]);
    dev_conserved[4*n_cells + id] += dtodx * (dev_F_x[4*n_cells + imo] - dev_F_x[4*n_cells + id])
                                  +  dtody * (dev_F_y[4*n_cells + jmo] - dev_F_y[4*n_cells + id]);
    #ifdef SCALAR
    for (int i=0; i<NSCALARS; i++) {
      dev_conserved[(5+i)*n_cells + id] += dtodx * (dev_F_x[(5+i)*n_cells + imo] - dev_F_x[(5+i)*n_cells + id])
                                        +  dtody * (dev_F_y[(5+i)*n_cells + jmo] - dev_F_y[(5+i)*n_cells + id]);
    }
    #endif
    #ifdef DE
    dev_conserved[(n_fields-1)*n_cells + id] += dtodx * (dev_F_x[(n_fields-1)*n_cells + imo] - dev_F_x[(n_fields-1)*n_cells + id])
                                  +  dtody * (dev_F_y[(n_fields-1)*n_cells + jmo] - dev_F_y[(n_fields-1)*n_cells + id]);
    #endif
    #ifdef STATIC_GRAV
    // calculate the gravitational acceleration as a function of x & y position
    calc_g_2D(xid, yid, x_off, y_off, n_ghost, dx, dy, xbound, ybound, &gx, &gy);
    // add gravitational source terms, time averaged from n to n+1
    d_n  =  dev_conserved[            id];
    d_inv_n = 1.0 / d_n;
    vx_n =  dev_conserved[1*n_cells + id] * d_inv_n;
    vy_n =  dev_conserved[2*n_cells + id] * d_inv_n;
    dev_conserved[  n_cells + id] += 0.5*dt*gx*(d + d_n);
    dev_conserved[2*n_cells + id] += 0.5*dt*gy*(d + d_n);
    dev_conserved[4*n_cells + id] += 0.25*dt*gx*(d + d_n)*(vx + vx_n)
                                  +  0.25*dt*gy*(d + d_n)*(vy + vy_n);
    #endif
    if (dev_conserved[id] < 0.0 || dev_conserved[id] != dev_conserved[id]) {
      printf("%3d %3d Thread crashed in final update. %f %f %f\n", xid, yid, dtodx*(dev_F_x[imo]-dev_F_x[id]), dtody*(dev_F_y[jmo]-dev_F_y[id]), dev_conserved[id]);
    }
    /*
    d  =  dev_conserved[            id];
    d_inv = 1.0 / d;
    vx =  dev_conserved[1*n_cells + id] * d_inv;
    vy =  dev_conserved[2*n_cells + id] * d_inv;
    vz =  dev_conserved[3*n_cells + id] * d_inv;
    P  = (dev_conserved[4*n_cells + id] - 0.5*d*(vx*vx + vy*vy + vz*vz)) * (gamma - 1.0);
    if (P < 0.0)
      printf("%3d %3d Negative pressure after final update. %f %f %f %f\n", xid, yid, dev_conserved[4*n_cells + id], 0.5*d*vx*vx, 0.5*d*vy*vy, P);
    */
  }

}



__global__ void Update_Conserved_Variables_3D(Real *dev_conserved,
                                              Real *Q_Lx, Real *Q_Rx, Real *Q_Ly, Real *Q_Ry, Real *Q_Lz, Real *Q_Rz,
                                              Real *dev_F_x, Real *dev_F_y,  Real *dev_F_z,
                                              int nx, int ny, int nz, int x_off, int y_off, int z_off, int n_ghost,
                                              Real dx, Real dy, Real dz, Real xbound, Real ybound, Real zbound, Real dt,
                                              Real gamma, int n_fields, Real density_floor, Real *dev_potential )
{
  int id, xid, yid, zid, n_cells;
  int imo, jmo, kmo;

  #ifdef STATIC_GRAV
  Real d, d_inv, vx, vy, vz;
  Real gx, gy, gz, d_n, d_inv_n, vx_n, vy_n, vz_n;
  gx = 0.0;
  gy = 0.0;
  gz = 0.0;
  #endif

  #ifdef DENSITY_FLOOR
  Real dens_0;
  #endif

  #ifdef GRAVITY
  Real d, d_inv, vx, vy, vz;
  Real gx, gy, gz, d_n, d_inv_n, vx_n, vy_n, vz_n;
  Real pot_l, pot_r;
  int id_l, id_r;
  gx = 0.0;
  gy = 0.0;
  gz = 0.0;

  #ifdef GRAVITY_5_POINTS_GRADIENT
  int id_ll, id_rr;
  Real pot_ll, pot_rr;
  #endif

  #endif //GRAVITY

  Real dtodx = dt/dx;
  Real dtody = dt/dy;
  Real dtodz = dt/dz;
  n_cells = nx*ny*nz;

  // get a global thread ID
  id = threadIdx.x + blockIdx.x * blockDim.x;
  zid = id / (nx*ny);
  yid = (id - zid*nx*ny) / nx;
  xid = id - zid*nx*ny - yid*nx;
  imo = xid-1 + yid*nx + zid*nx*ny;
  jmo = xid + (yid-1)*nx + zid*nx*ny;
  kmo = xid + yid*nx + (zid-1)*nx*ny;

  // threads corresponding to real cells do the calculation
  if (xid > n_ghost-1 && xid < nx-n_ghost && yid > n_ghost-1 && yid < ny-n_ghost && zid > n_ghost-1 && zid < nz-n_ghost)
  {
    #if defined(STATIC_GRAV) ||  defined(GRAVITY)
    d  =  dev_conserved[            id];
    d_inv = 1.0 / d;
    vx =  dev_conserved[1*n_cells + id] * d_inv;
    vy =  dev_conserved[2*n_cells + id] * d_inv;
    vz =  dev_conserved[3*n_cells + id] * d_inv;
    #endif

    // update the conserved variable array
    dev_conserved[            id] += dtodx * (dev_F_x[            imo] - dev_F_x[            id])
                                  +  dtody * (dev_F_y[            jmo] - dev_F_y[            id])
                                  +  dtodz * (dev_F_z[            kmo] - dev_F_z[            id]);
    dev_conserved[  n_cells + id] += dtodx * (dev_F_x[  n_cells + imo] - dev_F_x[  n_cells + id])
                                  +  dtody * (dev_F_y[  n_cells + jmo] - dev_F_y[  n_cells + id])
                                  +  dtodz * (dev_F_z[  n_cells + kmo] - dev_F_z[  n_cells + id]);
    dev_conserved[2*n_cells + id] += dtodx * (dev_F_x[2*n_cells + imo] - dev_F_x[2*n_cells + id])
                                  +  dtody * (dev_F_y[2*n_cells + jmo] - dev_F_y[2*n_cells + id])
                                  +  dtodz * (dev_F_z[2*n_cells + kmo] - dev_F_z[2*n_cells + id]);
    dev_conserved[3*n_cells + id] += dtodx * (dev_F_x[3*n_cells + imo] - dev_F_x[3*n_cells + id])
                                  +  dtody * (dev_F_y[3*n_cells + jmo] - dev_F_y[3*n_cells + id])
                                  +  dtodz * (dev_F_z[3*n_cells + kmo] - dev_F_z[3*n_cells + id]);
    dev_conserved[4*n_cells + id] += dtodx * (dev_F_x[4*n_cells + imo] - dev_F_x[4*n_cells + id])
                                  +  dtody * (dev_F_y[4*n_cells + jmo] - dev_F_y[4*n_cells + id])
                                  +  dtodz * (dev_F_z[4*n_cells + kmo] - dev_F_z[4*n_cells + id]);
    #ifdef SCALAR
    for (int i=0; i<NSCALARS; i++) {
      dev_conserved[(5+i)*n_cells + id] += dtodx * (dev_F_x[(5+i)*n_cells + imo] - dev_F_x[(5+i)*n_cells + id])
                                    +  dtody * (dev_F_y[(5+i)*n_cells + jmo] - dev_F_y[(5+i)*n_cells + id])
                                    +  dtodz * (dev_F_z[(5+i)*n_cells + kmo] - dev_F_z[(5+i)*n_cells + id]);
      #ifdef COOLING_GRACKLE
      // If the updated value is negative, then revert to the value before the update
      if ( dev_conserved[(5+i)*n_cells + id] < 0 ){
        dev_conserved[(5+i)*n_cells + id] -= dtodx * (dev_F_x[(5+i)*n_cells + imo] - dev_F_x[(5+i)*n_cells + id])
                                      +  dtody * (dev_F_y[(5+i)*n_cells + jmo] - dev_F_y[(5+i)*n_cells + id])
                                      +  dtodz * (dev_F_z[(5+i)*n_cells + kmo] - dev_F_z[(5+i)*n_cells + id]);
      }
      #endif
    }
    #endif
    #ifdef DE
    dev_conserved[(n_fields-1)*n_cells + id] += dtodx * (dev_F_x[(n_fields-1)*n_cells + imo] - dev_F_x[(n_fields-1)*n_cells + id])
                                  +  dtody * (dev_F_y[(n_fields-1)*n_cells + jmo] - dev_F_y[(n_fields-1)*n_cells + id])
                                  +  dtodz * (dev_F_z[(n_fields-1)*n_cells + kmo] - dev_F_z[(n_fields-1)*n_cells + id]);
                                  // +  0.5*P*(dtodx*(vx_imo-vx_ipo) + dtody*(vy_jmo-vy_jpo) + dtodz*(vz_kmo-vz_kpo));
                                  //Note: this term is added in a separate kernel to avoid synchronization issues
    #endif

    #ifdef DENSITY_FLOOR
    if ( dev_conserved[            id] < density_floor ){
      if (dev_conserved[            id] > 0){
        dens_0 = dev_conserved[            id];
        // Set the density to the density floor
        dev_conserved[            id] = density_floor;
        // Scale the conserved values to the new density
        dev_conserved[1*n_cells + id] *= (density_floor / dens_0);
        dev_conserved[2*n_cells + id] *= (density_floor / dens_0);
        dev_conserved[3*n_cells + id] *= (density_floor / dens_0);
        dev_conserved[4*n_cells + id] *= (density_floor / dens_0);
        #ifdef DE
        dev_conserved[(n_fields-1)*n_cells + id] *= (density_floor / dens_0);
        #endif
      }
      else{
        // If the density is negative: average the density on that cell
        dens_0 = dev_conserved[            id];
        Average_Cell_Single_Field( 0, xid, yid, zid, nx, ny, nz, n_cells, dev_conserved );
      }
    }
    #endif//DENSITY_FLOOR

    #ifdef STATIC_GRAV
    calc_g_3D(xid, yid, zid, x_off, y_off, z_off, n_ghost, dx, dy, dz, xbound, ybound, zbound, &gx, &gy, &gz);
    d_n  =  dev_conserved[            id];
    d_inv_n = 1.0 / d_n;
    vx_n =  dev_conserved[1*n_cells + id] * d_inv_n;
    vy_n =  dev_conserved[2*n_cells + id] * d_inv_n;
    vz_n =  dev_conserved[3*n_cells + id] * d_inv_n;
    dev_conserved[  n_cells + id] += 0.5*dt*gx*(d + d_n);
    dev_conserved[2*n_cells + id] += 0.5*dt*gy*(d + d_n);
    dev_conserved[3*n_cells + id] += 0.5*dt*gz*(d + d_n);
    dev_conserved[4*n_cells + id] += 0.25*dt*gx*(d + d_n)*(vx + vx_n)
                                  +  0.25*dt*gy*(d + d_n)*(vy + vy_n)
                                  +  0.25*dt*gz*(d + d_n)*(vz + vz_n);
    #endif

    #ifdef GRAVITY
    d_n  =  dev_conserved[            id];
    d_inv_n = 1.0 / d_n;
    vx_n =  dev_conserved[1*n_cells + id] * d_inv_n;
    vy_n =  dev_conserved[2*n_cells + id] * d_inv_n;
    vz_n =  dev_conserved[3*n_cells + id] * d_inv_n;

    // Calculate the -gradient of potential
    // Get X componet of gravity field
    id_l = (xid-1) + (yid)*nx + (zid)*nx*ny;
    id_r = (xid+1) + (yid)*nx + (zid)*nx*ny;
    pot_l = dev_potential[id_l];
    pot_r = dev_potential[id_r];
    #ifdef GRAVITY_5_POINTS_GRADIENT
    id_ll = (xid-2) + (yid)*nx + (zid)*nx*ny;
    id_rr = (xid+2) + (yid)*nx + (zid)*nx*ny;
    pot_ll = dev_potential[id_ll];
    pot_rr = dev_potential[id_rr];
    gx = -1 * ( -pot_rr + 8*pot_r - 8*pot_l + pot_ll) / (12*dx);
    #else
    gx = -0.5*( pot_r - pot_l ) / dx;
    #endif

    //Get Y componet of gravity field
    id_l = (xid) + (yid-1)*nx + (zid)*nx*ny;
    id_r = (xid) + (yid+1)*nx + (zid)*nx*ny;
    pot_l = dev_potential[id_l];
    pot_r = dev_potential[id_r];
    #ifdef GRAVITY_5_POINTS_GRADIENT
    id_ll = (xid) + (yid-2)*nx + (zid)*nx*ny;
    id_rr = (xid) + (yid+2)*nx + (zid)*nx*ny;
    pot_ll = dev_potential[id_ll];
    pot_rr = dev_potential[id_rr];
    gy = -1 * ( -pot_rr + 8*pot_r - 8*pot_l + pot_ll) / (12*dx);
    #else
    gy = -0.5*( pot_r - pot_l ) / dy;
    #endif
    //Get Z componet of gravity field
    id_l = (xid) + (yid)*nx + (zid-1)*nx*ny;
    id_r = (xid) + (yid)*nx + (zid+1)*nx*ny;
    pot_l = dev_potential[id_l];
    pot_r = dev_potential[id_r];
    #ifdef GRAVITY_5_POINTS_GRADIENT
    id_ll = (xid) + (yid)*nx + (zid-2)*nx*ny;
    id_rr = (xid) + (yid)*nx + (zid+2)*nx*ny;
    pot_ll = dev_potential[id_ll];
    pot_rr = dev_potential[id_rr];
    gz = -1 * ( -pot_rr + 8*pot_r - 8*pot_l + pot_ll) / (12*dx);
    #else
    gz = -0.5*( pot_r - pot_l ) / dz;
    #endif

    //Add gravity term to Momentum
    dev_conserved[  n_cells + id] += 0.5*dt*gx*(d + d_n);
    dev_conserved[2*n_cells + id] += 0.5*dt*gy*(d + d_n);
    dev_conserved[3*n_cells + id] += 0.5*dt*gz*(d + d_n);

    //Add gravity term to Total Energy
    //Add the work done by the gravitational force
    dev_conserved[4*n_cells + id] += 0.5* dt * ( gx*(d*vx + d_n*vx_n) +  gy*(d*vy + d_n*vy_n) +  gz*(d*vz + d_n*vz_n) );
<<<<<<< HEAD
    #endif

    #ifdef COUPLE_DELTA_E_KINETIC
    //Add the the exact change in kinetic energy due to the gravity term added to the Momentum
    vx_n =  dev_conserved[1*n_cells + id] * d_inv_n;
    vy_n =  dev_conserved[2*n_cells + id] * d_inv_n;
    vz_n =  dev_conserved[3*n_cells + id] * d_inv_n;
    Ekin_1 = 0.5 * d_n * ( vx_n*vx_n + vy_n*vy_n + vz_n*vz_n );
    dev_conserved[4*n_cells + id] += Ekin_1 - Ekin_0;
    #endif

/*
    //if (xid > n_ghost-1 && xid < 10 && yid == 128 && zid == 137) {
    //if (xid == 50  && yid == 118 && zid < 128) {
    if (xid == 50  && yid == 118) {
      d  =  dev_conserved[            id];
      d_inv = 1.0 / d;
      vx =  dev_conserved[1*n_cells + id] * d_inv;
      vy =  dev_conserved[2*n_cells + id] * d_inv;
      vz =  dev_conserved[3*n_cells + id] * d_inv;
      
      //Real P  = (dev_conserved[4*n_cells + id] - 0.5*d*(vx*vx + vy*vy + vz*vz)) * (gamma - 1.0);
      //printf("gx,gy,gz[%d, %d, %d] = [%.4e, %.4e, %4e]\n", xid, yid, zid, gx, gy, gz);
      //printf("vx, vy, vz[%d, %d, %d] = [%.4e, %.4e, %4e]\n", xid, yid, zid, vx_n, vy_n, vz_n);
      //printf("P[%d, %d, %d] = %4e\n", xid, yid, zid, P);
      //printf("d[%d, %d, %d] = %4e\n", xid, yid, zid, d);
       // printf("vx,vy,vz[%d, %d, %d] = [%.4e, %.4e, %4e]\n", xid, yid, zid, vx, vy, vz);
       #ifdef DE
       //printf("U[%d, %d, %d] = %4e\n", xid, yid, zid, dev_conserved[5*n_cells + id] * d_inv);
       #endif
      }*/
=======
>>>>>>> 363444c9

    #endif //GRAVITY


    #if !( defined(DENSITY_FLOOR) && defined(TEMPERATURE_FLOOR) )
    if (dev_conserved[id] < 0.0 || dev_conserved[id] != dev_conserved[id] || dev_conserved[4*n_cells + id] < 0.0 || dev_conserved[4*n_cells+id] != dev_conserved[4*n_cells+id]) {
      printf("%3d %3d %3d Thread crashed in final update. %e %e %e %e %e\n", xid+x_off, yid+y_off, zid+z_off, dev_conserved[id], dtodx*(dev_F_x[imo]-dev_F_x[id]), dtody*(dev_F_y[jmo]-dev_F_y[id]), dtodz*(dev_F_z[kmo]-dev_F_z[id]), dev_conserved[4*n_cells+id]);
    }
    #endif//DENSITY_FLOOR
    /*
    d  =  dev_conserved[            id];
    d_inv = 1.0 / d;
    vx =  dev_conserved[1*n_cells + id] * d_inv;
    vy =  dev_conserved[2*n_cells + id] * d_inv;
    vz =  dev_conserved[3*n_cells + id] * d_inv;
    P  = (dev_conserved[4*n_cells + id] - 0.5*d*(vx*vx + vy*vy + vz*vz)) * (gamma - 1.0);
    if (P < 0.0) printf("%3d %3d %3d Negative pressure after final update. %f %f %f %f %f\n", xid, yid, zid, dev_conserved[4*n_cells + id], 0.5*d*vx*vx, 0.5*d*vy*vy, 0.5*d*vz*vz, P);
    */
  }

}

 __device__ __host__ Real hydroInverseCrossingTime(Real const &E,
                                                   Real const &d,
                                                   Real const &d_inv,
                                                   Real const &vx,
                                                   Real const &vy,
                                                   Real const &vz,
                                                   Real const &dx,
                                                   Real const &dy,
                                                   Real const &dz,
                                                   Real const &gamma)
{
  // Compute pressure and sound speed
  Real P  = (E - 0.5*d*(vx*vx + vy*vy + vz*vz)) * (gamma - 1.0);
  Real cs = sqrt(d_inv * gamma * P);

  // Find maximum inverse crossing time in the cell (i.e. minimum crossing time)
  Real cellMaxInverseDt = fmax((fabs(vx)+cs)/dx, (fabs(vy)+cs)/dy);
  cellMaxInverseDt      = fmax(cellMaxInverseDt, (fabs(vz)+cs)/dz);
  cellMaxInverseDt      = fmax(cellMaxInverseDt, 0.0);

  return cellMaxInverseDt;
}

__device__ __host__ Real mhdInverseCrossingTime(Real const &E,
                                                Real const &d,
                                                Real const &d_inv,
                                                Real const &vx,
                                                Real const &vy,
                                                Real const &vz,
                                                Real const &avgBx,
                                                Real const &avgBy,
                                                Real const &avgBz,
                                                Real const &dx,
                                                Real const &dy,
                                                Real const &dz,
                                                Real const &gamma)
{
  // Compute the gas pressure and fast magnetosonic speed
  Real gasP = mhdUtils::computeGasPressure(E, d, vx*d, vy*d, vz*d, avgBx, avgBy, avgBz, gamma);
  Real cf   = mhdUtils::fastMagnetosonicSpeed(d, gasP, avgBx, avgBy, avgBz, gamma);

  // Find maximum inverse crossing time in the cell (i.e. minimum crossing time)
  Real cellMaxInverseDt = fmax((fabs(vx)+cf)/dx, (fabs(vy)+cf)/dy);
  cellMaxInverseDt      = fmax(cellMaxInverseDt, (fabs(vz)+cf)/dz);
  cellMaxInverseDt      = fmax(cellMaxInverseDt, 0.0);

  return cellMaxInverseDt;
}



__global__ void Calc_dt_1D(Real *dev_conserved, Real *dev_dti, Real gamma, int n_ghost, int nx, Real dx)
{
  Real max_dti = -DBL_MAX;

  Real d, d_inv, vx, vy, vz, P, cs;
  int n_cells = nx;

  // Grid stride loop to perform as much of the reduction as possible. The
  // fact that `id` has type `size_t` is important. I'm not totally sure why
  // but setting it to int results in some kind of silent over/underflow issue
  // even though we're not hitting those kinds of numbers. Setting it to type
  // uint or size_t fixes them
  for(size_t id = threadIdx.x + blockIdx.x * blockDim.x; id < n_cells; id += blockDim.x * gridDim.x)
  {
    // threads corresponding to real cells do the calculation
    if (id > n_ghost - 1 && id < n_cells-n_ghost)
    {
      // start timestep calculation here
      // every thread collects the conserved variables it needs from global memory
      d  =  dev_conserved[            id];
      d_inv = 1.0 / d;
      vx =  dev_conserved[1*n_cells + id] * d_inv;
      vy =  dev_conserved[2*n_cells + id] * d_inv;
      vz =  dev_conserved[3*n_cells + id] * d_inv;
      P  = (dev_conserved[4*n_cells + id] - 0.5*d*(vx*vx + vy*vy + vz*vz)) * (gamma - 1.0);
      P  = fmax(P, (Real) TINY_NUMBER);
      // find the max wavespeed in that cell, use it to calculate the inverse timestep
      cs = sqrt(d_inv * gamma * P);
      max_dti = fmax(max_dti,(fabs(vx)+cs)/dx);
    }
  }

<<<<<<< HEAD
  // do the grid wide reduction (find the max inverse timestep in the grid)
  reduction_utilities::gridReduceMax(max_dti, dev_dti);
=======
  // do the block wide reduction (find the max inverse timestep in the block)
  // then write it to that block's location in the dev_dti array
  max_dti = reduction_utilities::blockReduceMax(max_dti);
  if (threadIdx.x == 0) dev_dti[blockIdx.x] = max_dti;
>>>>>>> 363444c9
}



__global__ void Calc_dt_2D(Real *dev_conserved, Real *dev_dti, Real gamma, int n_ghost, int nx, int ny, Real dx, Real dy)
{
  Real max_dti = -DBL_MAX;

  Real d, d_inv, vx, vy, vz, P, cs;
  int xid, yid, n_cells;
  n_cells = nx*ny;

  // Grid stride loop to perform as much of the reduction as possible. The
  // fact that `id` has type `size_t` is important. I'm not totally sure why
  // but setting it to int results in some kind of silent over/underflow issue
  // even though we're not hitting those kinds of numbers. Setting it to type
  // uint or size_t fixes them
  for(size_t id = threadIdx.x + blockIdx.x * blockDim.x; id < n_cells; id += blockDim.x * gridDim.x)
  {
    // get a global thread ID
    yid = id / nx;
    xid = id - yid*nx;

    // threads corresponding to real cells do the calculation
    if (xid > n_ghost-1 && xid < nx-n_ghost && yid > n_ghost-1 && yid < ny-n_ghost)
    {
      // every thread collects the conserved variables it needs from global memory
      d  =  dev_conserved[            id];
      d_inv = 1.0 / d;
      vx =  dev_conserved[1*n_cells + id] * d_inv;
      vy =  dev_conserved[2*n_cells + id] * d_inv;
      vz =  dev_conserved[3*n_cells + id] * d_inv;
      P  = (dev_conserved[4*n_cells + id] - 0.5*d*(vx*vx + vy*vy + vz*vz)) * (gamma - 1.0);
      P  = fmax(P, (Real) 1.0e-20);
      // find the max wavespeed in that cell, use it to calculate the inverse timestep
      cs = sqrt(d_inv * gamma * P);
      max_dti = fmax(max_dti,fmax((fabs(vx)+cs)/dx, (fabs(vy)+cs)/dy));
    }
  }

<<<<<<< HEAD
  // do the grid wide reduction (find the max inverse timestep in the grid)
  reduction_utilities::gridReduceMax(max_dti, dev_dti);
=======
  // do the block wide reduction (find the max inverse timestep in the block)
  // then write it to that block's location in the dev_dti array
  max_dti = reduction_utilities::blockReduceMax(max_dti);
  if (threadIdx.x == 0) dev_dti[blockIdx.x] = max_dti;
>>>>>>> 363444c9
}


__global__ void Calc_dt_3D(Real *dev_conserved, Real *dev_dti, Real gamma, int n_ghost, int n_fields, int nx, int ny, int nz, Real dx, Real dy, Real dz)
{
  Real max_dti = -DBL_MAX;

  Real d, d_inv, vx, vy, vz, E;
  #ifdef  MHD
    Real avgBx, avgBy, avgBz;
  #endif  //MHD
  int xid, yid, zid, n_cells;

  n_cells = nx*ny*nz;

  // Grid stride loop to perform as much of the reduction as possible. The
  // fact that `id` has type `size_t` is important. I'm not totally sure why
  // but setting it to int results in some kind of silent over/underflow issue
  // even though we're not hitting those kinds of numbers. Setting it to type
  // uint or size_t fixes them
  for(size_t id = threadIdx.x + blockIdx.x * blockDim.x; id < n_cells; id += blockDim.x * gridDim.x)
  {
    // get a global thread ID
    cuda_utilities::compute3DIndices(id, nx, ny, xid, yid, zid);

    // threads corresponding to real cells do the calculation
    if (xid > n_ghost-1 && xid < nx-n_ghost && yid > n_ghost-1 && yid < ny-n_ghost && zid > n_ghost-1 && zid < nz-n_ghost)
    {
      // every thread collects the conserved variables it needs from global memory
      d     = dev_conserved[            id];
      d_inv = 1.0 / d;
      vx    = dev_conserved[1*n_cells + id] * d_inv;
      vy    = dev_conserved[2*n_cells + id] * d_inv;
      vz    = dev_conserved[3*n_cells + id] * d_inv;
      E     = dev_conserved[4*n_cells + id];
      #ifdef  MHD
        // Compute the cell centered magnetic field using a straight average of
        // the faces
        mhdUtils::cellCenteredMagneticFields(dev_conserved, id, xid, yid, zid, n_cells, nx, ny, avgBx, avgBy, avgBz);
      #endif  //MHD

      // Compute the maximum inverse crossing time in the cell
      #ifdef  MHD
        max_dti = fmax(max_dti,mhdInverseCrossingTime(E, d, d_inv, vx, vy, vz, avgBx, avgBy, avgBz, dx, dy, dz, gamma));
      #else  // not MHD
        max_dti = fmax(max_dti,hydroInverseCrossingTime(E, d, d_inv, vx, vy, vz, dx, dy, dz, gamma));
      #endif  //MHD

    }
  }

<<<<<<< HEAD
  // do the grid wide reduction (find the max inverse timestep in the grid)
  reduction_utilities::gridReduceMax(max_dti, dev_dti);
=======
  // do the block wide reduction (find the max inverse timestep in the block)
  // then write it to that block's location in the dev_dti array
  max_dti = reduction_utilities::blockReduceMax(max_dti);
  if (threadIdx.x == 0) dev_dti[blockIdx.x] = max_dti;
>>>>>>> 363444c9
}

Real Calc_dt_GPU(Real *dev_conserved, int nx, int ny, int nz, int n_ghost, int n_fields, Real dx, Real dy, Real dz, Real gamma )
{
  // set values for GPU kernels
  uint threadsPerBlock, numBlocks;
  int ngrid = (nx*ny*nz + TPB - 1 )/TPB;
  // reduction_utilities::reductionLaunchParams(numBlocks, threadsPerBlock); // Uncomment this if we fix the AtomicDouble bug - Alwin
  threadsPerBlock = TPB;
  numBlocks = ngrid;

  Real* dev_dti = dev_dti_array;
<<<<<<< HEAD
  

=======


>>>>>>> 363444c9
  // compute dt and store in dev_dti
  if (nx > 1 && ny == 1 && nz == 1) //1D
  {
    hipLaunchKernelGGL(Calc_dt_1D, numBlocks, threadsPerBlock, 0, 0, dev_conserved, dev_dti, gamma, n_ghost, nx, dx);
  }
  else if (nx > 1 && ny > 1 && nz == 1) //2D
  {
    hipLaunchKernelGGL(Calc_dt_2D, numBlocks, threadsPerBlock, 0, 0, dev_conserved, dev_dti, gamma, n_ghost, nx, ny, dx, dy);
  }
  else if (nx > 1 && ny > 1 && nz > 1) //3D
  {
    hipLaunchKernelGGL(Calc_dt_3D, numBlocks, threadsPerBlock, 0, 0, dev_conserved, dev_dti, gamma, n_ghost, n_fields, nx, ny, nz, dx, dy, dz);
  }
  CudaCheckError();

  Real max_dti=0;

  /* Uncomment the below if we fix the AtomicDouble bug - Alwin
  // copy device side max_dti to host side max_dti


  CudaSafeCall( cudaMemcpy(&max_dti, dev_dti, sizeof(Real), cudaMemcpyDeviceToHost) );
  cudaDeviceSynchronize();
<<<<<<< HEAD

  return max_dti;
  */
  
  int dev_dti_length = numBlocks;
  CudaSafeCall(cudaMemcpy(host_dti_array,dev_dti, dev_dti_length*sizeof(Real), cudaMemcpyDeviceToHost));
  cudaDeviceSynchronize();
  
=======

  return max_dti;
  */

  int dev_dti_length = numBlocks;
  CudaSafeCall(cudaMemcpy(host_dti_array,dev_dti, dev_dti_length*sizeof(Real), cudaMemcpyDeviceToHost));
  cudaDeviceSynchronize();

>>>>>>> 363444c9
  for (int i=0;i<dev_dti_length;i++){
    max_dti = fmax(max_dti,host_dti_array[i]);
  }

  return max_dti;

  
}


#ifdef AVERAGE_SLOW_CELLS

void Average_Slow_Cells( Real *dev_conserved, int nx, int ny, int nz, int n_ghost, int n_fields, Real dx, Real dy, Real dz, Real gamma, Real max_dti_slow ){
<<<<<<< HEAD
  
=======

>>>>>>> 363444c9
  // set values for GPU kernels
  int n_cells = nx*ny*nz;
  int ngrid = (n_cells + TPB - 1) / TPB;
  // number of blocks per 1D grid
  dim3 dim1dGrid(ngrid, 1, 1);
  //  number of threads per 1D block
  dim3 dim1dBlock(TPB, 1, 1);
<<<<<<< HEAD
  
=======

>>>>>>> 363444c9
  if (nx > 1 && ny > 1 && nz > 1){ //3D
    hipLaunchKernelGGL(Average_Slow_Cells_3D, dim1dGrid, dim1dBlock, 0, 0, dev_conserved, nx, ny, nz, n_ghost, n_fields, dx, dy, dz, gamma, max_dti_slow );
  }
}

__global__ void Average_Slow_Cells_3D(Real *dev_conserved, int nx, int ny, int nz, int n_ghost, int n_fields, Real dx, Real dy, Real dz, Real gamma, Real max_dti_slow ){

  int id, xid, yid, zid, n_cells;
  Real d, d_inv, vx, vy, vz, E, max_dti;
<<<<<<< HEAD
  Real speed, temp, P, cs;
  #ifdef  MHD
    Real avgBx, avgBy, avgBz;
  #endif  //MHD
  
=======
  #ifdef  MHD
    Real avgBx, avgBy, avgBz;
  #endif  //MHD

>>>>>>> 363444c9
  // get a global thread ID
  id = threadIdx.x + blockIdx.x * blockDim.x;
  n_cells = nx*ny*nz;

  cuda_utilities::compute3DIndices(id, nx, ny, xid, yid, zid);


  // threads corresponding to real cells do the calculation
  if (xid > n_ghost-1 && xid < nx-n_ghost && yid > n_ghost-1 && yid < ny-n_ghost && zid > n_ghost-1 && zid < nz-n_ghost)
  {
    d  =  dev_conserved[            id];
    d_inv = 1.0 / d;
    vx =  dev_conserved[1*n_cells + id] * d_inv;
    vy =  dev_conserved[2*n_cells + id] * d_inv;
    vz =  dev_conserved[3*n_cells + id] * d_inv;
    E  =  dev_conserved[4*n_cells + id];
<<<<<<< HEAD
    
=======

>>>>>>> 363444c9
    #ifdef  MHD
      // Compute the cell centered magnetic field using a straight average of the faces
      mhdUtils::cellCenteredMagneticFields(dev_conserved, id, xid, yid, zid, n_cells, nx, ny, avgBx, avgBy, avgBz);
    #endif  //MHD
<<<<<<< HEAD
    
=======

>>>>>>> 363444c9
    // Compute the maximum inverse crossing time in the cell
    #ifdef  MHD
      max_dti = mhdInverseCrossingTime(E, d, d_inv, vx, vy, vz, avgBx, avgBy, avgBz, dx, dy, dz, gamma);
    #else  // not MHD
      max_dti = hydroInverseCrossingTime(E, d, d_inv, vx, vy, vz, dx, dy, dz, gamma);
    #endif  //MHD
<<<<<<< HEAD
    
    if (max_dti > max_dti_slow){
      speed = sqrt(vx*vx + vy*vy + vz*vz);
      temp = (gamma - 1)*(E - 0.5*(speed*speed)*d)*ENERGY_UNIT/(d*DENSITY_UNIT/0.6/MP)/KB;
      P  = (E - 0.5*d*(vx*vx + vy*vy + vz*vz)) * (gamma - 1.0);
      cs = sqrt(d_inv * gamma * P)*VELOCITY_UNIT*1e-5;
      // Average this cell
      printf(" Average Slow Cell [ %d %d %d ] -> dt_cell=%f    dt_min=%f, n=%.3e, T=%.3e, v=%.3e (%.3e, %.3e, %.3e), cs=%.3e\n", xid, yid, zid, 1./max_dti,  1./max_dti_slow, 
                 dev_conserved[id]*DENSITY_UNIT/0.6/MP, temp, speed*VELOCITY_UNIT*1e-5, vx*VELOCITY_UNIT*1e-5, vy*VELOCITY_UNIT*1e-5, vz*VELOCITY_UNIT*1e-5, cs);
=======

    if (max_dti > max_dti_slow){
      // Average this cell
      printf(" Average Slow Cell [ %d %d %d ] -> dt_cell=%f    dt_min=%f\n", xid, yid, zid, 1./max_dti,  1./max_dti_slow );
>>>>>>> 363444c9
      Average_Cell_All_Fields( xid, yid, zid, nx, ny, nz, n_cells, n_fields, dev_conserved );
    }
  }
}
<<<<<<< HEAD
#endif //AVERAGE_SLOW_CELLS    
=======
#endif //AVERAGE_SLOW_CELLS
>>>>>>> 363444c9


#ifdef DE
__global__ void Partial_Update_Advected_Internal_Energy_1D( Real *dev_conserved, Real *Q_Lx, Real *Q_Rx, int nx, int n_ghost, Real dx, Real dt, Real gamma, int n_fields ){

  int id, xid, n_cells;
  int imo, ipo;
  Real d, d_inv, vx, vy, vz;
  Real vx_imo, vx_ipo;
  Real  P, E, E_kin, GE;


  Real dtodx = dt/dx;
  n_cells = nx;

  // get a global thread ID
  id = threadIdx.x + blockIdx.x * blockDim.x;
  xid = id;


  // threads corresponding to real cells do the calculation
  if (xid > n_ghost-1 && xid < nx-n_ghost)
  {
    d  =  dev_conserved[            id];
    d_inv = 1.0 / d;
    vx =  dev_conserved[1*n_cells + id] * d_inv;
    vy =  dev_conserved[2*n_cells + id] * d_inv;
    vz =  dev_conserved[3*n_cells + id] * d_inv;
    //PRESSURE_DE
    E = dev_conserved[4*n_cells + id];
    GE = dev_conserved[(n_fields-1)*n_cells + id];
    E_kin = 0.5 * d * ( vx*vx + vy*vy + vz*vz );
    P = hydro_utilities::Get_Pressure_From_DE( E, E - E_kin, GE, gamma );
    P  = fmax(P, (Real) TINY_NUMBER);

    imo = xid-1;
    ipo = xid+1;

    vx_imo = dev_conserved[1*n_cells + imo] / dev_conserved[imo];
    vx_ipo = dev_conserved[1*n_cells + ipo] / dev_conserved[ipo];

    // Use center values of neighbor cells for the divergence of velocity
    dev_conserved[(n_fields-1)*n_cells + id] += 0.5*P*(dtodx*(vx_imo-vx_ipo));

  }
}


__global__ void Partial_Update_Advected_Internal_Energy_2D( Real *dev_conserved, Real *Q_Lx, Real *Q_Rx, Real *Q_Ly, Real *Q_Ry, int nx, int ny, int n_ghost, Real dx, Real dy, Real dt, Real gamma, int n_fields ){

  int id, xid, yid, n_cells;
  int imo, jmo;
  int ipo, jpo;
  Real d, d_inv, vx, vy, vz;
  Real vx_imo, vx_ipo, vy_jmo, vy_jpo;
  Real  P, E, E_kin, GE;


  Real dtodx = dt/dx;
  Real dtody = dt/dy;
  n_cells = nx*ny;

  // get a global thread ID
  int blockId = blockIdx.x + blockIdx.y*gridDim.x;
  id = threadIdx.x + blockId * blockDim.x;
  yid = id / nx;
  xid = id - yid*nx;


  // threads corresponding to real cells do the calculation
  if (xid > n_ghost-1 && xid < nx-n_ghost && yid > n_ghost-1 && yid < ny-n_ghost)
  {
    d  =  dev_conserved[            id];
    d_inv = 1.0 / d;
    vx =  dev_conserved[1*n_cells + id] * d_inv;
    vy =  dev_conserved[2*n_cells + id] * d_inv;
    vz =  dev_conserved[3*n_cells + id] * d_inv;
    //PRESSURE_DE
    E = dev_conserved[4*n_cells + id];
    GE = dev_conserved[(n_fields-1)*n_cells + id];
    E_kin = 0.5 * d * ( vx*vx + vy*vy + vz*vz );
    P = hydro_utilities::Get_Pressure_From_DE( E, E - E_kin, GE, gamma );
    P  = fmax(P, (Real) TINY_NUMBER);

    imo = xid-1 + yid*nx;
    ipo = xid+1 + yid*nx;
    jmo = xid + (yid-1)*nx;
    jpo = xid + (yid+1)*nx;

    vx_imo = dev_conserved[1*n_cells + imo] / dev_conserved[imo];
    vx_ipo = dev_conserved[1*n_cells + ipo] / dev_conserved[ipo];
    vy_jmo = dev_conserved[2*n_cells + jmo] / dev_conserved[jmo];
    vy_jpo = dev_conserved[2*n_cells + jpo] / dev_conserved[jpo];

    // Use center values of neighbor cells for the divergence of velocity
    dev_conserved[(n_fields-1)*n_cells + id] += 0.5*P*(dtodx*(vx_imo-vx_ipo) + dtody*(vy_jmo-vy_jpo));

  }
}

__global__ void Partial_Update_Advected_Internal_Energy_3D( Real *dev_conserved, Real *Q_Lx, Real *Q_Rx, Real *Q_Ly, Real *Q_Ry, Real *Q_Lz, Real *Q_Rz, int nx, int ny, int nz,  int n_ghost, Real dx, Real dy, Real dz,  Real dt, Real gamma, int n_fields ){

  int id, xid, yid, zid, n_cells;
  int imo, jmo, kmo;
  int ipo, jpo, kpo;
  Real d, d_inv, vx, vy, vz;
  Real vx_imo, vx_ipo, vy_jmo, vy_jpo, vz_kmo, vz_kpo;
  Real  P, E, E_kin, GE;
  // Real vx_L, vx_R, vy_L, vy_R, vz_L, vz_R;


  Real dtodx = dt/dx;
  Real dtody = dt/dy;
  Real dtodz = dt/dz;
  n_cells = nx*ny*nz;

  // get a global thread ID
  id = threadIdx.x + blockIdx.x * blockDim.x;
  zid = id / (nx*ny);
  yid = (id - zid*nx*ny) / nx;
  xid = id - zid*nx*ny - yid*nx;

  // threads corresponding to real cells do the calculation
  if (xid > n_ghost-1 && xid < nx-n_ghost && yid > n_ghost-1 && yid < ny-n_ghost && zid > n_ghost-1 && zid < nz-n_ghost)
  {
    d  =  dev_conserved[            id];
    d_inv = 1.0 / d;
    vx =  dev_conserved[1*n_cells + id] * d_inv;
    vy =  dev_conserved[2*n_cells + id] * d_inv;
    vz =  dev_conserved[3*n_cells + id] * d_inv;
    //PRESSURE_DE
    E = dev_conserved[4*n_cells + id];
    GE = dev_conserved[(n_fields-1)*n_cells + id];
    E_kin = 0.5 * d * ( vx*vx + vy*vy + vz*vz );
    P = hydro_utilities::Get_Pressure_From_DE( E, E - E_kin, GE, gamma );
    P  = fmax(P, (Real) TINY_NUMBER);

    imo = xid-1 + yid*nx + zid*nx*ny;
    jmo = xid + (yid-1)*nx + zid*nx*ny;
    kmo = xid + yid*nx + (zid-1)*nx*ny;

    ipo = xid+1 + yid*nx + zid*nx*ny;
    jpo = xid + (yid+1)*nx + zid*nx*ny;
    kpo = xid + yid*nx + (zid+1)*nx*ny;

    vx_imo = dev_conserved[1*n_cells + imo] / dev_conserved[imo];
    vx_ipo = dev_conserved[1*n_cells + ipo] / dev_conserved[ipo];
    vy_jmo = dev_conserved[2*n_cells + jmo] / dev_conserved[jmo];
    vy_jpo = dev_conserved[2*n_cells + jpo] / dev_conserved[jpo];
    vz_kmo = dev_conserved[3*n_cells + kmo] / dev_conserved[kmo];
    vz_kpo = dev_conserved[3*n_cells + kpo] / dev_conserved[kpo];

    // Use center values of neighbor cells for the divergence of velocity
    dev_conserved[(n_fields-1)*n_cells + id] += 0.5*P*(dtodx*(vx_imo-vx_ipo) + dtody*(vy_jmo-vy_jpo) + dtodz*(vz_kmo-vz_kpo));

    // OPTION 2: Use the reconstructed velocities to compute the velocity gradient
    //Use the reconstructed Velocities instead of neighbor cells centered values
    // vx_R = Q_Lx[1*n_cells + id]  / Q_Lx[id];
    // vx_L = Q_Rx[1*n_cells + imo] / Q_Rx[imo];
    // vy_R = Q_Ly[2*n_cells + id]  / Q_Ly[id];
    // vy_L = Q_Ry[2*n_cells + jmo] / Q_Ry[jmo];
    // vz_R = Q_Lz[3*n_cells + id]  / Q_Lz[id];
    // vz_L = Q_Rz[3*n_cells + kmo] / Q_Rz[kmo];

    //Use the reconstructed Velocities instead of neighbor cells centered values
    // dev_conserved[(n_fields-1)*n_cells + id] +=  P * ( dtodx * ( vx_L - vx_R ) + dtody * ( vy_L - vy_R ) + dtodz * ( vz_L - vz_R ) );


  }
}


__global__ void Select_Internal_Energy_1D( Real *dev_conserved, int nx, int n_ghost, int n_fields ){

  int id, xid, n_cells;
  Real d, d_inv, vx, vy, vz, E, U_total, U_advected, U, Emax;
  int imo, ipo;
  n_cells = nx;

  Real eta_2 = DE_ETA_2;

  // get a global thread ID
  id = threadIdx.x + blockIdx.x * blockDim.x;
  xid = id;

  imo = max(xid-1, n_ghost);
  ipo = min(xid+1, nx-n_ghost-1);


  // threads corresponding to real cells do the calculation
  if (xid > n_ghost-1 && xid < nx-n_ghost)
  {
    // every thread collects the conserved variables it needs from global memory
    d  =  dev_conserved[            id];
    d_inv = 1.0 / d;
    vx =  dev_conserved[1*n_cells + id] * d_inv;
    vy =  dev_conserved[2*n_cells + id] * d_inv;
    vz =  dev_conserved[3*n_cells + id] * d_inv;
    E  =  dev_conserved[4*n_cells + id];
    U_advected = dev_conserved[(n_fields-1)*n_cells + id];
    U_total = E - 0.5*d*( vx*vx + vy*vy + vz*vz );

    //find the max nearby total energy
    Emax = fmax(dev_conserved[4*n_cells + imo], E);
    Emax = fmax(Emax, dev_conserved[4*n_cells + ipo]);

    if (U_total/Emax > eta_2 ) U = U_total;
    else U = U_advected;

    //Optional: Avoid Negative Internal  Energies
    U = fmax(U, (Real) TINY_NUMBER);

    //Write Selected internal energy to the GasEnergy array ONLY
    //to avoid mixing updated and non-updated values of E
    //since the Dual Energy condition depends on the neighbor cells
    dev_conserved[(n_fields-1)*n_cells + id] = U;

  }
}


__global__ void Select_Internal_Energy_2D( Real *dev_conserved, int nx, int ny, int n_ghost, int n_fields ){

  int id, xid, yid, n_cells;
  Real d, d_inv, vx, vy, vz, E, U_total, U_advected, U, Emax;
  int imo, ipo, jmo, jpo;
  n_cells = nx*ny;

  Real eta_2 = DE_ETA_2;

  // get a global thread ID
  int blockId = blockIdx.x + blockIdx.y*gridDim.x;
  id = threadIdx.x + blockId * blockDim.x;
  yid = id / nx;
  xid = id - yid*nx;

  imo = max(xid-1, n_ghost);
  imo = imo + yid*nx;
  ipo = min(xid+1, nx-n_ghost-1);
  ipo = ipo + yid*nx;
  jmo = max(yid-1, n_ghost);
  jmo = xid + jmo*nx;
  jpo = min(yid+1, ny-n_ghost-1);
  jpo = xid + jpo*nx;


  // threads corresponding to real cells do the calculation
  if (xid > n_ghost-1 && xid < nx-n_ghost && yid > n_ghost-1 && yid < ny-n_ghost)
  {
    // every thread collects the conserved variables it needs from global memory
    d  =  dev_conserved[            id];
    d_inv = 1.0 / d;
    vx =  dev_conserved[1*n_cells + id] * d_inv;
    vy =  dev_conserved[2*n_cells + id] * d_inv;
    vz =  dev_conserved[3*n_cells + id] * d_inv;
    E  =  dev_conserved[4*n_cells + id];
    U_advected = dev_conserved[(n_fields-1)*n_cells + id];
    U_total = E - 0.5*d*( vx*vx + vy*vy + vz*vz );

    //find the max nearby total energy
    Emax = fmax(dev_conserved[4*n_cells + imo], E);
    Emax = fmax(Emax, dev_conserved[4*n_cells + ipo]);
    Emax = fmax(Emax, dev_conserved[4*n_cells + jmo]);
    Emax = fmax(Emax, dev_conserved[4*n_cells + jpo]);

    if (U_total/Emax > eta_2 ) U = U_total;
    else U = U_advected;

    //Optional: Avoid Negative Internal  Energies
    U = fmax(U, (Real) TINY_NUMBER);

    //Write Selected internal energy to the GasEnergy array ONLY
    //to avoid mixing updated and non-updated values of E
    //since the Dual Energy condition depends on the neighbour cells
    dev_conserved[(n_fields-1)*n_cells + id] = U;

  }
}


__global__ void Select_Internal_Energy_3D( Real *dev_conserved, int nx, int ny, int nz, int n_ghost, int n_fields ){

  int id, xid, yid, zid, n_cells;
  Real d, d_inv, vx, vy, vz, E, U_total, U_advected, U, Emax;
  int imo, ipo, jmo, jpo, kmo, kpo;
  n_cells = nx*ny*nz;

  Real eta_2 = DE_ETA_2;

  // get a global thread ID
  id = threadIdx.x + blockIdx.x * blockDim.x;
  zid = id / (nx*ny);
  yid = (id - zid*nx*ny) / nx;
  xid = id - zid*nx*ny - yid*nx;

  imo = max(xid-1, n_ghost);
  imo = imo + yid*nx + zid*nx*ny;
  ipo = min(xid+1, nx-n_ghost-1);
  ipo = ipo + yid*nx + zid*nx*ny;
  jmo = max(yid-1, n_ghost);
  jmo = xid + jmo*nx + zid*nx*ny;
  jpo = min(yid+1, ny-n_ghost-1);
  jpo = xid + jpo*nx + zid*nx*ny;
  kmo = max(zid-1, n_ghost);
  kmo = xid + yid*nx + kmo*nx*ny;
  kpo = min(zid+1, nz-n_ghost-1);
  kpo = xid + yid*nx + kpo*nx*ny;


  // threads corresponding to real cells do the calculation
  if (xid > n_ghost-1 && xid < nx-n_ghost && yid > n_ghost-1 && yid < ny-n_ghost && zid > n_ghost-1 && zid < nz-n_ghost)
  {
    // every thread collects the conserved variables it needs from global memory
    d  =  dev_conserved[            id];
    d_inv = 1.0 / d;
    vx =  dev_conserved[1*n_cells + id] * d_inv;
    vy =  dev_conserved[2*n_cells + id] * d_inv;
    vz =  dev_conserved[3*n_cells + id] * d_inv;
    E  =  dev_conserved[4*n_cells + id];
    U_advected = dev_conserved[(n_fields-1)*n_cells + id];
    U_total = E - 0.5*d*( vx*vx + vy*vy + vz*vz );

    //find the max nearby total energy
    Emax = fmax(dev_conserved[4*n_cells + imo], E);
    Emax = fmax(Emax, dev_conserved[4*n_cells + ipo]);
    Emax = fmax(Emax, dev_conserved[4*n_cells + jmo]);
    Emax = fmax(Emax, dev_conserved[4*n_cells + jpo]);
    Emax = fmax(Emax, dev_conserved[4*n_cells + kmo]);
    Emax = fmax(Emax, dev_conserved[4*n_cells + kpo]);

    if (U_total/Emax > eta_2 ) U = U_total;
    else U = U_advected;

    //Optional: Avoid Negative Internal  Energies
    U = fmax(U, (Real) TINY_NUMBER);

    //Write Selected internal energy to the GasEnergy array ONLY
    //to avoid mixing updated and non-updated values of E
    //since the Dual Energy condition depends on the neighbour cells
    dev_conserved[(n_fields-1)*n_cells + id] = U;

  }
}

__global__ void Sync_Energies_1D(Real *dev_conserved, int nx, int n_ghost, Real gamma, int n_fields)
{
  int id, xid, n_cells;
  Real d, d_inv, vx, vy, vz, U;
  n_cells = nx;

  // get a global thread ID
  id = threadIdx.x + blockIdx.x * blockDim.x;
  xid = id;


  // threads corresponding to real cells do the calculation
  if (xid > n_ghost-1 && xid < nx-n_ghost)
  {
    // every thread collects the conserved variables it needs from global memory
    d  =  dev_conserved[            id];
    d_inv = 1.0 / d;
    vx =  dev_conserved[1*n_cells + id] * d_inv;
    vy =  dev_conserved[2*n_cells + id] * d_inv;
    vz =  dev_conserved[3*n_cells + id] * d_inv;
    U = dev_conserved[(n_fields-1)*n_cells + id];

    //Use the previously selected Internal Energy to update the total energy
    dev_conserved[4*n_cells + id] = 0.5*d*( vx*vx + vy*vy + vz*vz ) + U;
  }

}


__global__ void Sync_Energies_2D(Real *dev_conserved, int nx, int ny, int n_ghost, Real gamma, int n_fields)
{
  int id, xid, yid, n_cells;
  Real d, d_inv, vx, vy, vz, U;
  n_cells = nx*ny;

  // get a global thread ID
  int blockId = blockIdx.x + blockIdx.y*gridDim.x;
  id = threadIdx.x + blockId * blockDim.x;
  yid = id / nx;
  xid = id - yid*nx;


  // threads corresponding to real cells do the calculation
  if (xid > n_ghost-1 && xid < nx-n_ghost && yid > n_ghost-1 && yid < ny-n_ghost)
  {
    // every thread collects the conserved variables it needs from global memory
    d  =  dev_conserved[            id];
    d_inv = 1.0 / d;
    vx =  dev_conserved[1*n_cells + id] * d_inv;
    vy =  dev_conserved[2*n_cells + id] * d_inv;
    vz =  dev_conserved[3*n_cells + id] * d_inv;
    U = dev_conserved[(n_fields-1)*n_cells + id];

    //Use the previously selected Internal Energy to update the total energy
    dev_conserved[4*n_cells + id] = 0.5*d*( vx*vx + vy*vy + vz*vz ) + U;
  }

}


__global__ void Sync_Energies_3D(Real *dev_conserved, int nx, int ny, int nz, int n_ghost, Real gamma, int n_fields)
{
  //Called in a separate kernel to avoid interfering with energy selection in Select_Internal_Energy

  int id, xid, yid, zid, n_cells;
  Real d, d_inv, vx, vy, vz, U;
  n_cells = nx*ny*nz;

  // get a global thread ID
  id = threadIdx.x + blockIdx.x * blockDim.x;
  zid = id / (nx*ny);
  yid = (id - zid*nx*ny) / nx;
  xid = id - zid*nx*ny - yid*nx;

  // threads corresponding to real cells do the calculation
  if (xid > n_ghost-1 && xid < nx-n_ghost && yid > n_ghost-1 && yid < ny-n_ghost && zid > n_ghost-1 && zid < nz-n_ghost)
  {
    // every thread collects the conserved variables it needs from global memory
    d  =  dev_conserved[            id];
    d_inv = 1.0 / d;
    vx =  dev_conserved[1*n_cells + id] * d_inv;
    vy =  dev_conserved[2*n_cells + id] * d_inv;
    vz =  dev_conserved[3*n_cells + id] * d_inv;
    U = dev_conserved[(n_fields-1)*n_cells + id];

    //Use the previously selected Internal Energy to update the total energy
    dev_conserved[4*n_cells + id] = 0.5*d*( vx*vx + vy*vy + vz*vz ) + U;
  }
}


#endif //DE

#ifdef TEMPERATURE_FLOOR
__global__ void Apply_Temperature_Floor(Real *dev_conserved, int nx, int ny, int nz, int n_ghost, int n_fields,  Real U_floor )
{
  int id, xid, yid, zid, n_cells;
  Real d, d_inv, vx, vy, vz, E, Ekin, U;
  n_cells = nx*ny*nz;

  // get a global thread ID
  id = threadIdx.x + blockIdx.x * blockDim.x;
  zid = id / (nx*ny);
  yid = (id - zid*nx*ny) / nx;
  xid = id - zid*nx*ny - yid*nx;


  // threads corresponding to real cells do the calculation
  if (xid > n_ghost-1 && xid < nx-n_ghost && yid > n_ghost-1 && yid < ny-n_ghost && zid > n_ghost-1 && zid < nz-n_ghost)
  {
    d  =  dev_conserved[            id];
    d_inv = 1.0 / d;
    vx =  dev_conserved[1*n_cells + id] * d_inv;
    vy =  dev_conserved[2*n_cells + id] * d_inv;
    vz =  dev_conserved[3*n_cells + id] * d_inv;
    E  =  dev_conserved[4*n_cells + id];
    Ekin = 0.5 * d * ( vx*vx + vy*vy + vz*vz );

    U = ( E - Ekin ) / d;
    if ( U < U_floor ) dev_conserved[4*n_cells + id] = Ekin + d*U_floor;

    #ifdef DE
    U = dev_conserved[(n_fields-1)*n_cells + id] / d ;
    if ( U < U_floor ) dev_conserved[(n_fields-1)*n_cells + id] = d*U_floor ;
    #endif
  }
}
#endif //TEMPERATURE_FLOOR


__device__ Real Average_Cell_Single_Field( int field_indx, int i, int j, int k, int nx, int ny, int nz, int ncells, Real *conserved ){
  Real v_l, v_r, v_d, v_u, v_b, v_t, v_avrg;
  int id;

  id = (i-1) + (j)*nx + (k)*nx*ny;
  v_l = conserved[ field_indx*ncells + id ];
  id = (i+1) + (j)*nx + (k)*nx*ny;
  v_r = conserved[ field_indx*ncells + id ];
  id = (i) + (j-1)*nx + (k)*nx*ny;
  v_d = conserved[ field_indx*ncells + id ];
  id = (i) + (j+1)*nx + (k)*nx*ny;
  v_u = conserved[ field_indx*ncells + id ];
  id = (i) + (j)*nx + (k-1)*nx*ny;
  v_b = conserved[ field_indx*ncells + id ];
  id = (i) + (j)*nx + (k+1)*nx*ny;
  v_t = conserved[ field_indx*ncells + id ];
  v_avrg = ( v_l + v_r + v_d + v_u + v_b + v_t ) / 6;
  id = (i) + (j)*nx + (k)*nx*ny;
  conserved[ field_indx*ncells + id ] = v_avrg;
  return v_avrg;

}

__device__ void Average_Cell_All_Fields( int i, int j, int k, int nx, int ny, int nz, int ncells, int n_fields, Real *conserved ){

  // Average Density
  Average_Cell_Single_Field( 0, i, j, k, nx, ny, nz, ncells, conserved );
  // Average Momentum_x
  Average_Cell_Single_Field( 1, i, j, k, nx, ny, nz, ncells, conserved );
  // Average Momentum_y
  Average_Cell_Single_Field( 2, i, j, k, nx, ny, nz, ncells, conserved );
  // Average Momentum_z
  Average_Cell_Single_Field( 3, i, j, k, nx, ny, nz, ncells, conserved );
  // Average Energy
  Average_Cell_Single_Field( 4, i, j, k, nx, ny, nz, ncells, conserved );
  #ifdef  MHD
    // Average MHD
    Average_Cell_Single_Field( 5+NSCALARS, i,   j,   k,   nx, ny, nz, ncells, conserved );
    Average_Cell_Single_Field( 6+NSCALARS, i,   j,   k,   nx, ny, nz, ncells, conserved );
    Average_Cell_Single_Field( 7+NSCALARS, i,   j,   k,   nx, ny, nz, ncells, conserved );
    Average_Cell_Single_Field( 5+NSCALARS, i-1, j,   k,   nx, ny, nz, ncells, conserved );
    Average_Cell_Single_Field( 6+NSCALARS, i,   j-1, k,   nx, ny, nz, ncells, conserved );
    Average_Cell_Single_Field( 7+NSCALARS, i,   j,   k-1, nx, ny, nz, ncells, conserved );
  #endif  //MHD
  #ifdef DE
  // Average GasEnergy
  Average_Cell_Single_Field( n_fields-1, i, j, k, nx, ny, nz, ncells, conserved );
  #endif  //DE
}


#endif //CUDA<|MERGE_RESOLUTION|>--- conflicted
+++ resolved
@@ -365,40 +365,6 @@
     //Add gravity term to Total Energy
     //Add the work done by the gravitational force
     dev_conserved[4*n_cells + id] += 0.5* dt * ( gx*(d*vx + d_n*vx_n) +  gy*(d*vy + d_n*vy_n) +  gz*(d*vz + d_n*vz_n) );
-<<<<<<< HEAD
-    #endif
-
-    #ifdef COUPLE_DELTA_E_KINETIC
-    //Add the the exact change in kinetic energy due to the gravity term added to the Momentum
-    vx_n =  dev_conserved[1*n_cells + id] * d_inv_n;
-    vy_n =  dev_conserved[2*n_cells + id] * d_inv_n;
-    vz_n =  dev_conserved[3*n_cells + id] * d_inv_n;
-    Ekin_1 = 0.5 * d_n * ( vx_n*vx_n + vy_n*vy_n + vz_n*vz_n );
-    dev_conserved[4*n_cells + id] += Ekin_1 - Ekin_0;
-    #endif
-
-/*
-    //if (xid > n_ghost-1 && xid < 10 && yid == 128 && zid == 137) {
-    //if (xid == 50  && yid == 118 && zid < 128) {
-    if (xid == 50  && yid == 118) {
-      d  =  dev_conserved[            id];
-      d_inv = 1.0 / d;
-      vx =  dev_conserved[1*n_cells + id] * d_inv;
-      vy =  dev_conserved[2*n_cells + id] * d_inv;
-      vz =  dev_conserved[3*n_cells + id] * d_inv;
-      
-      //Real P  = (dev_conserved[4*n_cells + id] - 0.5*d*(vx*vx + vy*vy + vz*vz)) * (gamma - 1.0);
-      //printf("gx,gy,gz[%d, %d, %d] = [%.4e, %.4e, %4e]\n", xid, yid, zid, gx, gy, gz);
-      //printf("vx, vy, vz[%d, %d, %d] = [%.4e, %.4e, %4e]\n", xid, yid, zid, vx_n, vy_n, vz_n);
-      //printf("P[%d, %d, %d] = %4e\n", xid, yid, zid, P);
-      //printf("d[%d, %d, %d] = %4e\n", xid, yid, zid, d);
-       // printf("vx,vy,vz[%d, %d, %d] = [%.4e, %.4e, %4e]\n", xid, yid, zid, vx, vy, vz);
-       #ifdef DE
-       //printf("U[%d, %d, %d] = %4e\n", xid, yid, zid, dev_conserved[5*n_cells + id] * d_inv);
-       #endif
-      }*/
-=======
->>>>>>> 363444c9
 
     #endif //GRAVITY
 
@@ -504,15 +470,10 @@
     }
   }
 
-<<<<<<< HEAD
-  // do the grid wide reduction (find the max inverse timestep in the grid)
-  reduction_utilities::gridReduceMax(max_dti, dev_dti);
-=======
   // do the block wide reduction (find the max inverse timestep in the block)
   // then write it to that block's location in the dev_dti array
   max_dti = reduction_utilities::blockReduceMax(max_dti);
   if (threadIdx.x == 0) dev_dti[blockIdx.x] = max_dti;
->>>>>>> 363444c9
 }
 
 
@@ -553,15 +514,10 @@
     }
   }
 
-<<<<<<< HEAD
-  // do the grid wide reduction (find the max inverse timestep in the grid)
-  reduction_utilities::gridReduceMax(max_dti, dev_dti);
-=======
   // do the block wide reduction (find the max inverse timestep in the block)
   // then write it to that block's location in the dev_dti array
   max_dti = reduction_utilities::blockReduceMax(max_dti);
   if (threadIdx.x == 0) dev_dti[blockIdx.x] = max_dti;
->>>>>>> 363444c9
 }
 
 
@@ -613,15 +569,10 @@
     }
   }
 
-<<<<<<< HEAD
-  // do the grid wide reduction (find the max inverse timestep in the grid)
-  reduction_utilities::gridReduceMax(max_dti, dev_dti);
-=======
   // do the block wide reduction (find the max inverse timestep in the block)
   // then write it to that block's location in the dev_dti array
   max_dti = reduction_utilities::blockReduceMax(max_dti);
   if (threadIdx.x == 0) dev_dti[blockIdx.x] = max_dti;
->>>>>>> 363444c9
 }
 
 Real Calc_dt_GPU(Real *dev_conserved, int nx, int ny, int nz, int n_ghost, int n_fields, Real dx, Real dy, Real dz, Real gamma )
@@ -634,13 +585,8 @@
   numBlocks = ngrid;
 
   Real* dev_dti = dev_dti_array;
-<<<<<<< HEAD
-  
-
-=======
-
-
->>>>>>> 363444c9
+
+
   // compute dt and store in dev_dti
   if (nx > 1 && ny == 1 && nz == 1) //1D
   {
@@ -664,25 +610,14 @@
 
   CudaSafeCall( cudaMemcpy(&max_dti, dev_dti, sizeof(Real), cudaMemcpyDeviceToHost) );
   cudaDeviceSynchronize();
-<<<<<<< HEAD
 
   return max_dti;
   */
-  
+
   int dev_dti_length = numBlocks;
   CudaSafeCall(cudaMemcpy(host_dti_array,dev_dti, dev_dti_length*sizeof(Real), cudaMemcpyDeviceToHost));
   cudaDeviceSynchronize();
-  
-=======
-
-  return max_dti;
-  */
-
-  int dev_dti_length = numBlocks;
-  CudaSafeCall(cudaMemcpy(host_dti_array,dev_dti, dev_dti_length*sizeof(Real), cudaMemcpyDeviceToHost));
-  cudaDeviceSynchronize();
-
->>>>>>> 363444c9
+
   for (int i=0;i<dev_dti_length;i++){
     max_dti = fmax(max_dti,host_dti_array[i]);
   }
@@ -696,11 +631,7 @@
 #ifdef AVERAGE_SLOW_CELLS
 
 void Average_Slow_Cells( Real *dev_conserved, int nx, int ny, int nz, int n_ghost, int n_fields, Real dx, Real dy, Real dz, Real gamma, Real max_dti_slow ){
-<<<<<<< HEAD
-  
-=======
-
->>>>>>> 363444c9
+
   // set values for GPU kernels
   int n_cells = nx*ny*nz;
   int ngrid = (n_cells + TPB - 1) / TPB;
@@ -708,11 +639,7 @@
   dim3 dim1dGrid(ngrid, 1, 1);
   //  number of threads per 1D block
   dim3 dim1dBlock(TPB, 1, 1);
-<<<<<<< HEAD
-  
-=======
-
->>>>>>> 363444c9
+
   if (nx > 1 && ny > 1 && nz > 1){ //3D
     hipLaunchKernelGGL(Average_Slow_Cells_3D, dim1dGrid, dim1dBlock, 0, 0, dev_conserved, nx, ny, nz, n_ghost, n_fields, dx, dy, dz, gamma, max_dti_slow );
   }
@@ -722,18 +649,11 @@
 
   int id, xid, yid, zid, n_cells;
   Real d, d_inv, vx, vy, vz, E, max_dti;
-<<<<<<< HEAD
   Real speed, temp, P, cs;
   #ifdef  MHD
     Real avgBx, avgBy, avgBz;
   #endif  //MHD
   
-=======
-  #ifdef  MHD
-    Real avgBx, avgBy, avgBz;
-  #endif  //MHD
-
->>>>>>> 363444c9
   // get a global thread ID
   id = threadIdx.x + blockIdx.x * blockDim.x;
   n_cells = nx*ny*nz;
@@ -750,27 +670,18 @@
     vy =  dev_conserved[2*n_cells + id] * d_inv;
     vz =  dev_conserved[3*n_cells + id] * d_inv;
     E  =  dev_conserved[4*n_cells + id];
-<<<<<<< HEAD
-    
-=======
-
->>>>>>> 363444c9
+
     #ifdef  MHD
       // Compute the cell centered magnetic field using a straight average of the faces
       mhdUtils::cellCenteredMagneticFields(dev_conserved, id, xid, yid, zid, n_cells, nx, ny, avgBx, avgBy, avgBz);
     #endif  //MHD
-<<<<<<< HEAD
-    
-=======
-
->>>>>>> 363444c9
+
     // Compute the maximum inverse crossing time in the cell
     #ifdef  MHD
       max_dti = mhdInverseCrossingTime(E, d, d_inv, vx, vy, vz, avgBx, avgBy, avgBz, dx, dy, dz, gamma);
     #else  // not MHD
       max_dti = hydroInverseCrossingTime(E, d, d_inv, vx, vy, vz, dx, dy, dz, gamma);
     #endif  //MHD
-<<<<<<< HEAD
     
     if (max_dti > max_dti_slow){
       speed = sqrt(vx*vx + vy*vy + vz*vz);
@@ -780,21 +691,11 @@
       // Average this cell
       printf(" Average Slow Cell [ %d %d %d ] -> dt_cell=%f    dt_min=%f, n=%.3e, T=%.3e, v=%.3e (%.3e, %.3e, %.3e), cs=%.3e\n", xid, yid, zid, 1./max_dti,  1./max_dti_slow, 
                  dev_conserved[id]*DENSITY_UNIT/0.6/MP, temp, speed*VELOCITY_UNIT*1e-5, vx*VELOCITY_UNIT*1e-5, vy*VELOCITY_UNIT*1e-5, vz*VELOCITY_UNIT*1e-5, cs);
-=======
-
-    if (max_dti > max_dti_slow){
-      // Average this cell
-      printf(" Average Slow Cell [ %d %d %d ] -> dt_cell=%f    dt_min=%f\n", xid, yid, zid, 1./max_dti,  1./max_dti_slow );
->>>>>>> 363444c9
       Average_Cell_All_Fields( xid, yid, zid, nx, ny, nz, n_cells, n_fields, dev_conserved );
     }
   }
 }
-<<<<<<< HEAD
 #endif //AVERAGE_SLOW_CELLS    
-=======
-#endif //AVERAGE_SLOW_CELLS
->>>>>>> 363444c9
 
 
 #ifdef DE
