/*! \file grid3D.cpp
 *  \brief Definitions of the Grid3D class */

#include <stdlib.h>
#include <math.h>
#include <string.h>
#ifdef HDF5
#include <hdf5.h>
#endif
#include "global.h"
#include "grid3D.h"
#include "CTU_1D.h"
#include "CTU_2D.h"
#include "CTU_3D.h"
#include "CTU_1D_cuda.h"
#include "CTU_2D_cuda.h"
#include "CTU_3D_cuda.h"
#include "VL_1D_cuda.h"
#include "VL_2D_cuda.h"
#include "VL_3D_cuda.h"
#include "io.h"
#include "error_handling.h"
#ifdef MPI_CHOLLA
#include <mpi.h>
#ifdef HDF5
#include <H5FDmpio.h>
#endif
#include "mpi_routines.h"
#endif
#include <stdio.h>



/*! \fn Grid3D(void)
 *  \brief Constructor for the Grid. */
Grid3D::Grid3D(void)
{
  // set initialization flag to 0
  flag_init = 0;

  // set number of ghost cells
  #ifdef PCM
  H.n_ghost = 2;
  #endif //PCM
  #ifdef PLMP
  H.n_ghost = 3;
  #endif //PLMP
  #ifdef PLMC
  H.n_ghost = 3;
  #endif //PLMC
  #ifdef PPMP
  H.n_ghost = 4;
  #endif //PPMP
  #ifdef PPMC
  H.n_ghost=4;
  #endif //PPMC

}

/*! \fn void Get_Position(long i, long j, long k, Real *xpos, Real *ypos, Real *zpos)
 *  \brief Get the cell-centered position based on cell index */ 
void Grid3D::Get_Position(long i, long j, long k, Real *x_pos, Real *y_pos, Real *z_pos)
{

#ifndef   MPI_CHOLLA

  *x_pos = H.xbound + H.dx*(i-H.n_ghost) + 0.5*H.dx;
  *y_pos = H.ybound + H.dy*(j-H.n_ghost) + 0.5*H.dy;
  *z_pos = H.zbound + H.dz*(k-H.n_ghost) + 0.5*H.dz;

#else   /*MPI_CHOLLA*/

  /* position relative to local xyz bounds */
  *x_pos = H.xblocal + H.dx*(i-H.n_ghost) + 0.5*H.dx;
  *y_pos = H.yblocal + H.dy*(j-H.n_ghost) + 0.5*H.dy;
  *z_pos = H.zblocal + H.dz*(k-H.n_ghost) + 0.5*H.dz;
  

#endif  /*MPI_CHOLLA*/

}


/*! \fn void Initialize(int nx_in, int ny_in, int nz_in)
 *  \brief Initialize the grid. */
void Grid3D::Initialize(struct parameters *P)
{
  int nx_in = P->nx;
  int ny_in = P->ny;
  int nz_in = P->nz;

#ifndef MPI_CHOLLA

  // set grid dimensions
  H.nx = nx_in+2*H.n_ghost;
  H.nx_real = nx_in;
  if (ny_in == 1) H.ny = 1;
  else H.ny = ny_in+2*H.n_ghost;
  H.ny_real = ny_in;
  if (nz_in == 1) H.nz = 1;
  else H.nz = nz_in+2*H.n_ghost;
  H.nz_real = nz_in;

  // set total number of cells
  H.n_cells = H.nx * H.ny * H.nz;

#else  /*MPI_CHOLLA*/

  /* perform domain decomposition
   * and set grid dimensions      
   * and allocate comm buffers */ 
  DomainDecomposition(P, &H, nx_in, ny_in, nz_in); 
  
#endif /*MPI_CHOLLA*/

  // failsafe
  if(H.n_cells<=0)
  {
    chprintf("Error initializing grid: H.n_cells = %d\n", H.n_cells);
    chexit(-1);
  }

  // check for initilization
  if(flag_init)
  {
    chprintf("Already initialized. Please reset.\n");
    return;
  }
  else
  {
    // mark that we are initializing
    flag_init = 1;
  }

  // Set header variables for time within the simulation
  H.t = 0.0;
  // and the number of timesteps taken
  H.n_step = 0;
  // and the wall time
  H.t_wall = 0.0;
  // and inialize the timestep
  H.dt = 0.0;

  // allocate memory
  AllocateMemory();

}


/*! \fn void AllocateMemory(void)
 *  \brief Allocate memory for the arrays. */
void Grid3D::AllocateMemory(void)
{
  // number of fields to track (default 5 is # of conserved variables)
  int fields;
  fields = 5;

  // if using dual energy formalism must track internal energy
  #ifdef DE
  fields = 6;
  #endif

  // allocate memory for the conserved variable arrays
  // allocate all the memory to density, to insure contiguous memory
  C.density  = (Real *) malloc(fields*H.n_cells*sizeof(Real));
  // point momentum and Energy to the appropriate locations in density array
  C.momentum_x = &(C.density[H.n_cells]);
  C.momentum_y = &(C.density[2*H.n_cells]);
  C.momentum_z = &(C.density[3*H.n_cells]);
  C.Energy   = &(C.density[4*H.n_cells]);
  #ifdef DE
  C.GasEnergy = &(C.density[5*H.n_cells]);
  #endif

  // initialize array
  for (int i=0; i<fields*H.n_cells; i++)
  {
    C.density[i] = 0.0;
  }

}


/*! \fn void set_dt(Real C_cfl, Real dti)
 *  \brief Set the timestep. */
 void Grid3D::set_dt(Real C_cfl, Real dti)
{
  Real max_dti;

  if (H.n_step == 0) {
    max_dti = calc_dti_CPU(C_cfl);
  }
  else {
    #ifndef CUDA
    max_dti = calc_dti_CPU(C_cfl);
    #endif /*NO_CUDA*/
    #ifdef CUDA
    max_dti = dti;
    #endif /*CUDA*/
  }

  #ifdef   MPI_CHOLLA
  max_dti = ReduceRealMax(max_dti);
  #endif /*MPI_CHOLLA*/
  
  // new timestep
  H.dt = C_cfl / max_dti;

}


/*! \fn Real calc_dti_CPU(Real C_cfl)
 *  \brief Calculate the maximum inverse timestep, according to the CFL condition (Toro 6.17). */
Real Grid3D::calc_dti_CPU(Real C_cfl)
{
  int i, j, k, id;
  Real d_inv, vx, vy, vz, P, cs;
  Real max_vx, max_vy, max_vz;
  Real max_dti = 0.0;
  max_vx = max_vy = max_vz = 0.0;

  // 1D
  if (H.nx > 1 && H.ny == 1 && H.nz == 1) {
    //Find the maximum wave speed in the grid
    for (i=H.n_ghost; i<H.nx-H.n_ghost; i++) {
      id = i;
      d_inv = 1.0 / C.density[id];
      vx = d_inv * C.momentum_x[id];
      vy = d_inv * C.momentum_y[id];
      vz = d_inv * C.momentum_z[id];
      P = fmax((C.Energy[id] - 0.5*C.density[id]*(vx*vx + vy*vy + vz*vz) )*(gama-1.0), TINY_NUMBER);
      cs = sqrt(d_inv * gama * P);
      // compute maximum cfl velocity
      max_vx = fmax(max_vx, fabs(vx) + cs);
    }
    // compute max inverse of dt
    max_dti = max_vx / H.dx;
  }
  // 2D
  else if (H.nx > 1 && H.ny > 1 && H.nz == 1) {
    // Find the maximum wave speed in the grid
    for (i=H.n_ghost; i<H.nx-H.n_ghost; i++) {
      for (j=H.n_ghost; j<H.ny-H.n_ghost; j++) {
        id = i + j*H.nx;
        d_inv = 1.0 / C.density[id];
        vx = d_inv * C.momentum_x[id];
        vy = d_inv * C.momentum_y[id];
        vz = d_inv * C.momentum_z[id];
        P = fmax((C.Energy[id] - 0.5*C.density[id]*(vx*vx + vy*vy + vz*vz) )*(gama-1.0), TINY_NUMBER);
        cs = sqrt(d_inv * gama * P);
        // compute maximum cfl velocity
        max_vx = fmax(max_vx, fabs(vx) + cs);
        max_vy = fmax(max_vy, fabs(vy) + cs);
      }
    }
    // compute max inverse of dt
    max_dti = max_vx / H.dx;
    max_dti = fmax(max_dti, max_vy / H.dy);
  }
  // 3D
  else if (H.nx > 1 && H.ny > 1 && H.nz > 1) {
    // Find the maximum wave speed in the grid
    for (i=0; i<H.nx-H.n_ghost; i++) {
      for (j=0; j<H.ny-H.n_ghost; j++) {
        for (k=0; k<H.nz-H.n_ghost; k++) {
          id = i + j*H.nx + k*H.nx*H.ny;
          d_inv = 1.0 / C.density[id];
          vx = d_inv * C.momentum_x[id];
          vy = d_inv * C.momentum_y[id];
          vz = d_inv * C.momentum_z[id];
          P = fmax((C.Energy[id] - 0.5*C.density[id]*(vx*vx + vy*vy + vz*vz) )*(gama-1.0), TINY_NUMBER);
          cs = sqrt(d_inv * gama * P);
          // compute maximum cfl velocity
          max_vx = fmax(max_vx, fabs(vx) + cs);
          max_vy = fmax(max_vy, fabs(vy) + cs);
          max_vz = fmax(max_vz, fabs(vz) + cs);
        }
      }
    }
    // compute max inverse of dt
    max_dti = max_vx / H.dx;
    max_dti = fmax(max_dti, max_vy / H.dy);
    max_dti = fmax(max_dti, max_vz / H.dy);
  } 
  else {
    chprintf("Invalid grid dimensions. Failed to compute dt.\n");
    chexit(0);
  }

  return max_dti;

}



/*! \fn void Update_Grid(void)
 *  \brief Update the conserved quantities in each cell. */
Real Grid3D::Update_Grid(void)
{
  Real max_dti = 0;
  int x_off, y_off, z_off;

  // set x, y, & z offsets of local CPU volume to pass to GPU
  // so global position on the grid is known
  x_off = y_off = z_off = 0;
  #ifdef MPI_CHOLLA
  x_off = nx_local_start;
  y_off = ny_local_start;
  z_off = nz_local_start;
  #endif

  // Pass the structure of conserved variables to the CTU update functions
  // The function returns the updated variables
  if (H.nx > 1 && H.ny == 1 && H.nz == 1) //1D
  {
    #ifndef CUDA
    #ifndef VL
    CTU_Algorithm_1D(&(C.density[0]), H.nx, H.n_ghost, H.dx, H.dt);
    #endif //not_VL
    #ifdef VL
    chprintf("VL algorithm not implemented in non-cuda version.");
    chexit(1);
    #endif //VL
    #endif //not_CUDA

    #ifdef CUDA
    #ifndef VL
    max_dti = CTU_Algorithm_1D_CUDA(&(C.density[0]), H.nx, x_off, H.n_ghost, H.dx, H.xbound, H.dt);
    #endif //not_VL
    #ifdef VL
    max_dti = VL_Algorithm_1D_CUDA(&(C.density[0]), H.nx, x_off, H.n_ghost, H.dx, H.xbound, H.dt);
    #endif //VL
    #endif //CUDA
  }
  else if (H.nx > 1 && H.ny > 1 && H.nz == 1) //2D
  {
    #ifndef CUDA
    #ifndef VL
    CTU_Algorithm_2D(&(C.density[0]), H.nx, H.ny, H.n_ghost, H.dx, H.dy, H.dt);
    #endif //not_VL
    #ifdef VL
    chprintf("VL algorithm not implemented in non-cuda version.");
    chexit(1);    
    #endif //VL
    #endif //not_CUDA

    #ifdef CUDA
    #ifndef VL
    max_dti = CTU_Algorithm_2D_CUDA(&(C.density[0]), H.nx, H.ny, x_off, y_off, H.n_ghost, H.dx, H.dy, H.xbound, H.ybound, H.dt);
    #endif //not_VL
    #ifdef VL
    max_dti = VL_Algorithm_2D_CUDA(&(C.density[0]), H.nx, H.ny, x_off, y_off, H.n_ghost, H.dx, H.dy, H.xbound, H.ybound, H.dt);
    #endif //VL
    #endif //CUDA
  }
  else if (H.nx > 1 && H.ny > 1 && H.nz > 1) //3D
  {
    #ifndef CUDA
    #ifndef VL
    CTU_Algorithm_3D(&(C.density[0]), H.nx, H.ny, H.nz, H.n_ghost, H.dx, H.dy, H.dz, H.dt);
    #endif //not_VL
    #ifdef VL
    chprintf("VL algorithm not implemented in non-cuda version.");
    chexit(1);    
    #endif //VL
    #endif //not_CUDA

    #ifdef CUDA
    #ifndef VL
    max_dti = CTU_Algorithm_3D_CUDA(&(C.density[0]), H.nx, H.ny, H.nz, x_off, y_off, z_off, H.n_ghost, H.dx, H.dy, H.dz, H.xbound, H.ybound, H.zbound, H.dt);
    #endif //not_VL
    #ifdef VL
    max_dti = VL_Algorithm_3D_CUDA(&(C.density[0]), H.nx, H.ny, H.nz, x_off, y_off, z_off, H.n_ghost, H.dx, H.dy, H.dz, H.xbound, H.ybound, H.zbound, H.dt);
    #endif //VL
    #endif    
  }
  else
  {
    chprintf("Error: Grid dimensions nx: %d  ny: %d  nz: %d  not supported.\n", H.nx, H.ny, H.nz);
    chexit(1);
  }


  return max_dti;
}



Real Grid3D::Add_Supernovae(void)
{
  int i, j, k, id;
  Real x_pos, y_pos, z_pos, r, R_s, f, t, t1, t2, t3;
  Real M1, M2, E1, E2, M_dot, E_dot, V, rho_dot, Ed_dot;
  R_s = 0.3; // starburst radius, in kpc
  //M1 = 2.0e3; // mass input rate, in M_sun / kyr
  //E1 = 1.0e42; // energy input rate, in erg/s
  //M2 = 1.0e3; // mass input rate, in M_sun / kyr
  //E2 = 1.0e43; // energy input rate, in erg/s
  //M1 = 2.0e3;
  //E1 = 2.6e42;
  M1 = 2.0e3;
  E1 = 2.6e42;
  M2 = 2.0e3;
  E2 = 2.6e42;
  M_dot = 0.0;
  E_dot = 0.0;

  // start feedback after 10 Myr, ramp up for 10 Myr, high for 30 Myr, ramp down for 10 Myr
  Real tstart = 10.0;
  Real tramp = 10.0;
  Real thigh = 30.0;
  t = H.t/1000 - tstart;
  t1 = tramp;
  t2 = tramp+thigh;
  t3 = 2*tramp+thigh;

  if (t >= 0 && t < t1) {
    M_dot = M1 + (1.0/tramp)*t*(M2-M1); 
    E_dot = E1 + (1.0/tramp)*t*(E2-E1);
  }
  if (t >= t1 && t < t2) {
    M_dot = M2;
    E_dot = E2;
  } 
  if (t >= t2 && t < t3) {
    M_dot = M1 + (1.0/tramp)*(t-t3)*(M1-M2);
    E_dot = E1 + (1.0/tramp)*(t-t3)*(E1-E2);
  }
  if (t >= t3) {
    M_dot = M1;
    E_dot = E1;
  }

  E_dot = E_dot*TIME_UNIT/(MASS_UNIT*VELOCITY_UNIT*VELOCITY_UNIT); // convert to code units
  V = (4.0/3.0)*PI*R_s*R_s*R_s;
  f = H.dx*H.dy*H.dz / V;
  rho_dot = f * M_dot / (H.dx*H.dy*H.dz);
  Ed_dot = f * E_dot / (H.dx*H.dy*H.dz);
  //printf("rho_dot: %f  Ed_dot: %f\n", rho_dot, Ed_dot);

<<<<<<< HEAD
  Real M_dot_tot, E_dot_tot;
=======
  //Real rho_dot_tot, Ed_dot_tot;
  Real max_vx, max_vy, max_vz, max_dti;
  max_vx = max_vy = max_vz = 0.0;
>>>>>>> a37eb2c8

  for (k=H.n_ghost; k<H.nz-H.n_ghost; k++) {
    for (j=H.n_ghost; j<H.ny-H.n_ghost; j++) {
      for (i=H.n_ghost; i<H.nx-H.n_ghost; i++) {

        id = i + j*H.nx + k*H.nx*H.ny;

        Get_Position(i, j, k, &x_pos, &y_pos, &z_pos);
        
        // calculate spherical radius
        r = sqrt(x_pos*x_pos + y_pos*y_pos + z_pos*z_pos);

        // within starburst radius, inject mass and thermal energy
        if (r < R_s) {
          C.density[id] += rho_dot * H.dt;
          C.Energy[id] += Ed_dot * H.dt;
          #ifdef DE
          C.GasEnergy[id] += Ed_dot * H.dt;
          #endif
<<<<<<< HEAD
          M_dot_tot += rho_dot*H.dx*H.dy*H.dz;
          E_dot_tot += Ed_dot*H.dx*H.dy*H.dz;
        }
      }
    }
  }
  //printf("%d %e %e\n", procID, M_dot_tot, E_dot_tot);
  Real global_M_dot, global_E_dot;
  MPI_Reduce(&M_dot_tot, &global_M_dot, 1, MPI_CHREAL, MPI_SUM, 0, MPI_COMM_WORLD);
  MPI_Reduce(&E_dot_tot, &global_E_dot, 1, MPI_CHREAL, MPI_SUM, 0, MPI_COMM_WORLD);
  chprintf("%e %e \n", global_M_dot, global_E_dot*MASS_UNIT*VELOCITY_UNIT*VELOCITY_UNIT/TIME_UNIT); 
=======
          //rho_dot_tot += rho_dot;
          //Ed_dot_tot += Ed_dot;

          // recalculate the timestep for these cells
          d_inv = 1.0 / C.density[id];
          vx = d_inv * C.momentum_x[id];
          vy = d_inv * C.momentum_y[id];
          vz = d_inv * C.momentum_z[id];
          P = fmax((C.Energy[id] - 0.5*C.density[id]*(vx*vx + vy*vy + vz*vz) )*(gama-1.0), TINY_NUMBER);
          cs = sqrt(d_inv * gama * P);
          // compute maximum cfl velocity
          max_vx = fmax(max_vx, fabs(vx) + cs);
          max_vy = fmax(max_vy, fabs(vy) + cs);
          max_vz = fmax(max_vz, fabs(vz) + cs);

        }
      }
    }
  }
  // compute max inverse of dt
  max_dti = max_vx / H.dx;
  max_dti = fmax(max_dti, max_vy / H.dy);
  max_dti = fmax(max_dti, max_vz / H.dy);

  return max_dti;
          
  //printf("%d %e %e\n", procID, rho_dot_tot, Ed_dot_tot);
  //Real global_rho, global_E;
  //MPI_Reduce(&rho_dot_tot, &global_rho, 1, MPI_CHREAL, MPI_SUM, 0, MPI_COMM_WORLD);
  //MPI_Reduce(&Ed_dot_tot, &global_E, 1, MPI_CHREAL, MPI_SUM, 0, MPI_COMM_WORLD);
  //chprintf("%e %e %e %e\n", global_rho, global_E, global_rho*V, (global_E*V)*MASS_UNIT*VELOCITY_UNIT*VELOCITY_UNIT/TIME_UNIT); 
>>>>>>> a37eb2c8


}


/*! \fn void Reset(void)
 *  \brief Reset the Grid3D class. */
void Grid3D::Reset(void)
{
  // free the memory
  FreeMemory();

  // reset the initialization flag
  flag_init = 0;

}


/*! \fn void FreeMemory(void)
 *  \brief Free the memory allocated by the Grid3D class. */
void Grid3D::FreeMemory(void)
{
  // free the conserved variable array
  free(C.density);

}<|MERGE_RESOLUTION|>--- conflicted
+++ resolved
@@ -438,13 +438,10 @@
   Ed_dot = f * E_dot / (H.dx*H.dy*H.dz);
   //printf("rho_dot: %f  Ed_dot: %f\n", rho_dot, Ed_dot);
 
-<<<<<<< HEAD
-  Real M_dot_tot, E_dot_tot;
-=======
-  //Real rho_dot_tot, Ed_dot_tot;
+  //Real M_dot_tot, E_dot_tot;
+  Real d_inv, vx, vy, vz, P, cs;
   Real max_vx, max_vy, max_vz, max_dti;
   max_vx = max_vy = max_vz = 0.0;
->>>>>>> a37eb2c8
 
   for (k=H.n_ghost; k<H.nz-H.n_ghost; k++) {
     for (j=H.n_ghost; j<H.ny-H.n_ghost; j++) {
@@ -464,21 +461,8 @@
           #ifdef DE
           C.GasEnergy[id] += Ed_dot * H.dt;
           #endif
-<<<<<<< HEAD
-          M_dot_tot += rho_dot*H.dx*H.dy*H.dz;
-          E_dot_tot += Ed_dot*H.dx*H.dy*H.dz;
-        }
-      }
-    }
-  }
-  //printf("%d %e %e\n", procID, M_dot_tot, E_dot_tot);
-  Real global_M_dot, global_E_dot;
-  MPI_Reduce(&M_dot_tot, &global_M_dot, 1, MPI_CHREAL, MPI_SUM, 0, MPI_COMM_WORLD);
-  MPI_Reduce(&E_dot_tot, &global_E_dot, 1, MPI_CHREAL, MPI_SUM, 0, MPI_COMM_WORLD);
-  chprintf("%e %e \n", global_M_dot, global_E_dot*MASS_UNIT*VELOCITY_UNIT*VELOCITY_UNIT/TIME_UNIT); 
-=======
-          //rho_dot_tot += rho_dot;
-          //Ed_dot_tot += Ed_dot;
+          //M_dot_tot += rho_dot*H.dx*H.dy*H.dz;
+          //E_dot_tot += Ed_dot*H.dx*H.dy*H.dz;
 
           // recalculate the timestep for these cells
           d_inv = 1.0 / C.density[id];
@@ -496,20 +480,18 @@
       }
     }
   }
+  //printf("%d %e %e\n", procID, M_dot_tot, E_dot_tot);
+  //Real global_M_dot, global_E_dot;
+  //MPI_Reduce(&M_dot_tot, &global_M_dot, 1, MPI_CHREAL, MPI_SUM, 0, MPI_COMM_WORLD);
+  //MPI_Reduce(&E_dot_tot, &global_E_dot, 1, MPI_CHREAL, MPI_SUM, 0, MPI_COMM_WORLD);
+  //chprintf("%e %e \n", global_M_dot, global_E_dot*MASS_UNIT*VELOCITY_UNIT*VELOCITY_UNIT/TIME_UNIT); 
+
   // compute max inverse of dt
   max_dti = max_vx / H.dx;
   max_dti = fmax(max_dti, max_vy / H.dy);
   max_dti = fmax(max_dti, max_vz / H.dy);
 
   return max_dti;
-          
-  //printf("%d %e %e\n", procID, rho_dot_tot, Ed_dot_tot);
-  //Real global_rho, global_E;
-  //MPI_Reduce(&rho_dot_tot, &global_rho, 1, MPI_CHREAL, MPI_SUM, 0, MPI_COMM_WORLD);
-  //MPI_Reduce(&Ed_dot_tot, &global_E, 1, MPI_CHREAL, MPI_SUM, 0, MPI_COMM_WORLD);
-  //chprintf("%e %e %e %e\n", global_rho, global_E, global_rho*V, (global_E*V)*MASS_UNIT*VELOCITY_UNIT*VELOCITY_UNIT/TIME_UNIT); 
->>>>>>> a37eb2c8
-
 
 }
 
