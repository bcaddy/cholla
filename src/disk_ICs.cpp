--- conflicted
+++ resolved
@@ -229,7 +229,6 @@
  *  \brief Calculate the 1D density distribution in a hydrostatic column, assuming an isothermal gas. 
      Uses an iterative to scheme to determine the density at (R, z=0) relative to (R=0,z=0), 
      then sets the densities according to an analytic expression. */
-
 void hydrostatic_column_isothermal_D3D(Real *rho, Real R, Real *hdp, Real dz, int nz, int ng)
 {
   //x is cell center in x direction
@@ -407,7 +406,6 @@
  *  \brief Calculate the 1D density distribution in a hydrostatic column. 
      Uses an iterative to scheme to determine the density at (R, z=0) relative to (R=0,z=0), 
      then sets the densities according to an analytic expression. */
-
 void hydrostatic_column_analytical_D3D(Real *rho, Real R, Real *hdp, Real dz, int nz, int ng)
 {
   //x is cell center in x direction
@@ -898,19 +896,12 @@
         id = i + j*H.nx + k*H.nx*H.ny;
 
         //get density from hydrostatic column computation
-<<<<<<< HEAD
-        d = rho[H.n_ghost + (k-H.n_ghost)];
-        #ifdef MPI_CHOLLA
-        d = rho[nz_local_start + H.n_ghost + (k-H.n_ghost)];
-        #endif
-=======
         #ifdef MPI_CHOLLA
         d = rho[nz_local_start + H.n_ghost + (k-H.n_ghost)];
         #else
         d = rho[H.n_ghost + (k-H.n_ghost)];
         #endif
         //if (d != d || d < 0) printf("Error calculating density. d: %e\n", d);
->>>>>>> be494e72
 
         // set pressure adiabatically
         //P = K_eos*pow(d,p.gamma);
