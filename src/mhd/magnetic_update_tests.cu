/*!
 * \file magnetic_update_tests.cu
 * \author Robert 'Bob' Caddy (rvc@pitt.edu)
 * \brief Tests for the magnetic update code
 *
 */

// STL Includes
#include <iostream>
#include <numeric>
#include <string>
#include <vector>

// External Includes
#include <gtest/gtest.h>  // Include GoogleTest and related libraries/headers

// Local Includes
#include "../mhd/magnetic_update.h"
#include "../utils/cuda_utilities.h"
#include "../utils/testing_utilities.h"

#ifdef MHD
// =============================================================================
/*!
 * \brief Test fixture for tMHDUpdateMagneticField3D test suite
 *
 */
// NOLINTNEXTLINE(readability-identifier-naming)
class tMHDUpdateMagneticField3D : public ::testing::Test
{
 public:
  /*!
   * \brief Initialize and allocate all the various required variables and
   * arrays
   *
   */
  tMHDUpdateMagneticField3D()
      : n_cells(nx * ny * nz),
        sourceGrid(n_cells * (grid_enum::num_fields)),
        destinationGrid(n_cells * (grid_enum::num_fields), -999.),
        ctElectricFields(n_cells * 3),
        fiducialData(n_cells * (grid_enum::num_fields), -999.),
        dimGrid((n_cells + TPB - 1) / TPB, 1, 1),
        dimBlock(TPB, 1, 1)
  {
    // Allocate device arrays
    CudaSafeCall(cudaMalloc(&dev_sourceGrid, sourceGrid.size() * sizeof(double)));
    CudaSafeCall(cudaMalloc(&dev_destinationGrid, destinationGrid.size() * sizeof(double)));
    CudaSafeCall(cudaMalloc(&dev_ctElectricFields, ctElectricFields.size() * sizeof(double)));

    // Populate the grids with values where vector.at(i) = double(i). The
    // values chosen aren't that important, just that every cell has a unique
    // value
    std::iota(std::begin(sourceGrid), std::end(sourceGrid), 0.);
    std::iota(std::begin(ctElectricFields), std::end(ctElectricFields), sourceGrid.back() + 1);
  }
  ~tMHDUpdateMagneticField3D() = default;

 protected:
  // Initialize the test grid and other state variables
  size_t const nx = 3, ny = nx, nz = nx;
  size_t const n_cells;
  Real const dt = 3.2, dx = 2.5, dy = dx, dz = dx;

  // Launch Parameters
  dim3 const dimGrid;   // How many blocks in the grid
  dim3 const dimBlock;  // How many threads per block

  // Make sure the vector is large enough that the locations where the
  // magnetic field would be in the real grid are filled
  std::vector<double> sourceGrid;
  std::vector<double> destinationGrid;
  std::vector<double> ctElectricFields;
  std::vector<double> fiducialData;

  // device pointers
  double *dev_sourceGrid, *dev_destinationGrid, *dev_ctElectricFields, *dev_fiducialData;

  /*!
   * \brief Launch the kernel and check results
   *
   */
  void Run_Test()
  {
    // Copy values to GPU
    CudaSafeCall(
        cudaMemcpy(dev_sourceGrid, sourceGrid.data(), sourceGrid.size() * sizeof(Real), cudaMemcpyHostToDevice));
    CudaSafeCall(cudaMemcpy(dev_destinationGrid, destinationGrid.data(), destinationGrid.size() * sizeof(Real),
                            cudaMemcpyHostToDevice));
    CudaSafeCall(cudaMemcpy(dev_ctElectricFields, ctElectricFields.data(), ctElectricFields.size() * sizeof(Real),
                            cudaMemcpyHostToDevice));

    // Call the kernel to test
    hipLaunchKernelGGL(mhd::Update_Magnetic_Field_3D, dimGrid, dimBlock, 0, 0, dev_sourceGrid, dev_destinationGrid,
                       dev_ctElectricFields, nx, ny, nz, n_cells, dt, dx, dy, dz);
    CudaCheckError();

    // Copy test data back
    CudaSafeCall(cudaMemcpy(destinationGrid.data(), dev_destinationGrid, destinationGrid.size() * sizeof(Real),
                            cudaMemcpyDeviceToHost));
    cudaDeviceSynchronize();

    // Check the results
    for (size_t i = 0; i < fiducialData.size(); i++) {
      int xid, yid, zid;
      cuda_utilities::compute3DIndices(i, nx, ny, xid, yid, zid);
<<<<<<< HEAD
      testingUtilities::Check_Results(fiducialData.at(i), destinationGrid.at(i),
=======
      testing_utilities::checkResults(fiducialData.at(i), destinationGrid.at(i),
>>>>>>> 8c555b62
                                      "value at i = " + std::to_string(i) + ", xid  = " + std::to_string(xid) +
                                          ", yid  = " + std::to_string(yid) + ", zid  = " + std::to_string(zid));
    }
  }
};
// =============================================================================

// =============================================================================
TEST_F(tMHDUpdateMagneticField3D, CorrectInputExpectCorrectOutput)
{
  // Fiducial values
  fiducialData.at(148) = 155.68000000000001;
  fiducialData.at(175) = 164.75999999999999;
  fiducialData.at(202) = 204.56;

  // Launch kernel and check results
  Run_Test();
}
// =============================================================================
#endif  // MHD<|MERGE_RESOLUTION|>--- conflicted
+++ resolved
@@ -104,11 +104,7 @@
     for (size_t i = 0; i < fiducialData.size(); i++) {
       int xid, yid, zid;
       cuda_utilities::compute3DIndices(i, nx, ny, xid, yid, zid);
-<<<<<<< HEAD
-      testingUtilities::Check_Results(fiducialData.at(i), destinationGrid.at(i),
-=======
-      testing_utilities::checkResults(fiducialData.at(i), destinationGrid.at(i),
->>>>>>> 8c555b62
+      testing_utilities::Check_Results(fiducialData.at(i), destinationGrid.at(i),
                                       "value at i = " + std::to_string(i) + ", xid  = " + std::to_string(xid) +
                                           ", yid  = " + std::to_string(yid) + ", zid  = " + std::to_string(zid));
     }
