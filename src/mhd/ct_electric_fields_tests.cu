--- conflicted
+++ resolved
@@ -116,12 +116,7 @@
     // Check the results
     for (size_t i = 0; i < fiducialData.size(); i++) {
       int xid, yid, zid;
-      cuda_utilities::compute3DIndices(i, nx, ny, xid, yid, zid);
-<<<<<<< HEAD
-      testingUtilities::Check_Results(fiducialData.at(i), testCTElectricFields.at(i),
-=======
-      testing_utilities::checkResults(fiducialData.at(i), testCTElectricFields.at(i),
->>>>>>> 8c555b62
+      testing_utilities::Check_Results(fiducialData.at(i), testCTElectricFields.at(i),
                                       "value at i = " + std::to_string(i) + ", xid  = " + std::to_string(xid) +
                                           ", yid  = " + std::to_string(yid) + ", zid  = " + std::to_string(zid));
     }
@@ -272,11 +267,7 @@
   ASSERT_EQ(test_data.size(), fiducial_data.size());
 
   for (size_t i = 0; i < test_data.size(); i++) {
-<<<<<<< HEAD
-    testingUtilities::Check_Results(fiducial_data.at(i), test_data.at(i), "");
-=======
-    testing_utilities::checkResults(fiducial_data.at(i), test_data.at(i), "");
->>>>>>> 8c555b62
+    testing_utilities::Check_Results(fiducial_data.at(i), test_data.at(i), "");
   }
 }
 // =============================================================================
